'''
Functions for running multiple Covasim runs.
'''

#%% Imports
import numpy as np
import pylab as pl
import pandas as pd
import sciris as sc
import datetime as dt
from collections import defaultdict
import matplotlib.ticker as ticker
from . import defaults as cvd
from . import base as cvbase
from . import sim as cvsim


# Specify all externally visible functions this file defines
__all__ = ['make_metapars', 'Scenarios', 'single_run', 'multi_run']



def make_metapars():
    ''' Create default metaparameters for a Scenarios run '''
    metapars = sc.objdict(
        n_runs    = 3, # Number of parallel runs; change to 3 for quick, 11 for real
        noise     = 0.1, # Use noise, optionally
        noisepar  = 'beta',
        rand_seed = 1,
        quantiles = {'low':0.1, 'high':0.9},
        verbose   = 1,
    )
    return metapars


class Scenarios(cvbase.ParsObj):
    '''
    Class for running multiple sets of multiple simulations -- e.g., scenarios.

    Args:
        sim (Sim or None): if supplied, use a pre-created simulation as the basis for the scenarios
        metapars (dict): meta-parameters for the run, e.g. number of runs; see make_metapars() for structure
        scenarios (dict): a dictionary defining the scenarios; see default_scenario for structure
        basepars (dict): a dictionary of sim parameters to be used for the basis of the scenarios (not required if sim is provided)
        filename (str): a filename for saving (defaults to the creation date)

    Returns:
        scens: a Scenarios object
    '''

    def __init__(self, sim=None, metapars=None, scenarios=None, basepars=None, filename=None):

        # For this object, metapars are the foundation
        default_pars = make_metapars() # Start with default pars
        super().__init__(default_pars) # Initialize and set the parameters as attributes

        # Handle filename
        self.created = sc.now()
        if filename is None:
            datestr = sc.getdate(obj=self.created, dateformat='%Y-%b-%d_%H.%M.%S')
            filename = f'covasim_scenarios_{datestr}.scens'
        self.filename = filename

        # Handle scenarios -- by default, create a baseline scenario
        if scenarios is None:
            scenarios = {'baseline':{'name':'Baseline', 'pars':{}}}
        self.scenarios = scenarios

        # Handle metapars
        self.metapars = sc.mergedicts({}, metapars)
        self.update_pars(self.metapars)

        # Create the simulation and handle basepars
        if sim is None:
            sim = cvsim.Sim()
        self.base_sim = sim
        self.basepars = sc.mergedicts({}, basepars)
        self.base_sim.update_pars(self.basepars)
        self.base_sim.validate_pars()
        self.base_sim.init_results()

        # Copy quantities from the base sim to the main object
        self.npts = self.base_sim.npts
        self.tvec = self.base_sim.tvec

        # Create the results object; order is: results key, scenario, best/low/high
        self.sims = sc.objdict()
        self.results = sc.objdict()
        for reskey in self.result_keys():
            self.results[reskey] = sc.objdict()
            for scenkey in scenarios.keys():
                self.results[reskey][scenkey] = sc.objdict()
                for nblh in ['name', 'best', 'low', 'high']:
                    self.results[reskey][scenkey][nblh] = None # This will get populated below
        return


    def result_keys(self):
        ''' Attempt to retrieve the results keys from the base sim '''
        try:
            keys = self.base_sim.result_keys()
        except Exception as E:
            errormsg = f'Could not retrieve result keys since base sim not accessible: {str(E)}'
            raise ValueError(errormsg)
        return keys


    def run(self, debug=False, verbose=None, **kwargs):
        '''
        Run the actual scenarios

        Args:
            debug (bool): if True, runs a single run instead of multiple, which makes debugging easier
            verbose (int): level of detail to print, passed to sim.run()
            kwargs (dict): passed to multi_run() and thence to sim.run()

        Returns:
            None (modifies Scenarios object in place)
        '''

        if verbose is None:
            verbose = self['verbose']

        def print_heading(string):
            ''' Choose whether to print a heading, regular text, or nothing '''
            if verbose >= 2:
                sc.heading(string)
            elif verbose == 1:
                print(string)
            return

        reskeys = self.result_keys() # Shorten since used extensively

        # Loop over scenarios
        for scenkey,scen in self.scenarios.items():
            scenname = scen['name']
            scenpars = scen['pars']

            # This is necessary for plotting, and since self.npts is defined prior to run
            if 'n_days' in scenpars.keys():
                errormsg = 'Scenarios cannot be run with different numbers of days; set via basepars instead'
                raise ValueError(errormsg)

            # Create and run the simulations

            print_heading(f'Multirun for {scenkey}')
            scen_sim = sc.dcp(self.base_sim)
            scen_sim.label = scenkey
            scen_sim.update_pars(scenpars)
            run_args = dict(n_runs=self['n_runs'], noise=self['noise'], noisepar=self['noisepar'], verbose=verbose)
            if debug:
                print('Running in debug mode (not parallelized)')
                run_args.pop('n_runs', None) # Remove n_runs argument, not used for a single run
                scen_sims = [single_run(scen_sim, **run_args, **kwargs)]
            else:
                scen_sims = multi_run(scen_sim, **run_args, **kwargs) # This is where the sims actually get run

            # Process the simulations
            print_heading(f'Processing {scenkey}')

            scenraw = {}
            for reskey in reskeys:
                scenraw[reskey] = pl.zeros((self.npts, len(scen_sims)))
                for s,sim in enumerate(scen_sims):
                    scenraw[reskey][:,s] = sim.results[reskey].values

            scenres = sc.objdict()
            scenres.best = {}
            scenres.low = {}
            scenres.high = {}
            for reskey in reskeys:
                scenres.best[reskey] = pl.median(scenraw[reskey], axis=1) # Changed from median to mean for smoother plots
                scenres.low[reskey]  = pl.quantile(scenraw[reskey], q=self['quantiles']['low'], axis=1)
                scenres.high[reskey] = pl.quantile(scenraw[reskey], q=self['quantiles']['high'], axis=1)

            for reskey in reskeys:
                self.results[reskey][scenkey]['name'] = scenname
                for blh in ['best', 'low', 'high']:
                    self.results[reskey][scenkey][blh] = scenres[blh][reskey]

            self.sims[scenkey] = scen_sims

        #%% Print statistics
        if verbose:
            sc.heading('Results for last day in each scenario:')
            x = defaultdict(dict)
            scenkeys = list(self.scenarios.keys())
            for scenkey in scenkeys:
                for reskey in reskeys:
                    val = self.results[reskey][scenkey].best[-1]
                    if reskey not in ['r_eff', 'doubling_time']:
                        val = int(val)
                    x[scenkey][reskey] = val
            df = pd.DataFrame.from_dict(x).astype(object)
            print(df)
            print()

        return


    def plot(self, to_plot=None, do_save=None, fig_path=None, fig_args=None, plot_args=None,
             axis_args=None, fill_args=None, legend_args=None, as_dates=True, dateformat=None,
             interval=None, n_cols=1, font_size=18, font_family=None, grid=True, commaticks=True,
             do_show=True, sep_figs=False, verbose=None):
        '''
        Plot the results -- can supply arguments for both the figure and the plots.

        Args:
            to_plot     (dict): Dict of results to plot; see default_scen_plots for structure
            do_save     (bool): Whether or not to save the figure
            fig_path    (str):  Path to save the figure
            fig_args    (dict): Dictionary of kwargs to be passed to pl.figure()
            plot_args   (dict): Dictionary of kwargs to be passed to pl.plot()
            axis_args   (dict): Dictionary of kwargs to be passed to pl.subplots_adjust()
            fill_args   (dict): Dictionary of kwargs to be passed to pl.fill_between()
            legend_args (dict): Dictionary of kwargs to be passed to pl.legend()
            as_dates    (bool): Whether to plot the x-axis as dates or time points
            dateformat  (str):  Date string format, e.g. '%B %d'
            interval    (int):  Interval between tick marks
            n_cols      (int):  Number of columns of subpanels to use for subplot
            font_size   (int):  Size of the font
            font_family (str):  Font face
            grid        (bool): Whether or not to plot gridlines
            commaticks  (bool): Plot y-axis with commas rather than scientific notation
            do_show     (bool): Whether or not to show the figure
            sep_figs    (bool): Whether to show separate figures for different results instead of subplots
            verbose     (bool): Display a bit of extra information

        Returns:
            fig: Figure handle
        '''

        if verbose is None:
            verbose = self['verbose']
        sc.printv('Plotting...', 1, verbose)

        if to_plot is None:
            to_plot = cvd.default_scen_plots
        to_plot = sc.dcp(to_plot) # In case it's supplied as a dict

        # Handle input arguments -- merge user input with defaults
        fig_args    = sc.mergedicts({'figsize': (16, 14)}, fig_args)
        plot_args   = sc.mergedicts({'lw': 3, 'alpha': 0.7}, plot_args)
        axis_args   = sc.mergedicts({'left': 0.10, 'bottom': 0.05, 'right': 0.95, 'top': 0.90, 'wspace': 0.25, 'hspace': 0.25}, axis_args)
        fill_args   = sc.mergedicts({'alpha': 0.2}, fill_args)
        legend_args = sc.mergedicts({'loc': 'best'}, legend_args)

        if sep_figs:
            figs = []
        else:
            fig = pl.figure(**fig_args)
        pl.subplots_adjust(**axis_args)
        pl.rcParams['font.size'] = font_size
        if font_family:
            pl.rcParams['font.family'] = font_family

        n_rows = np.ceil(len(to_plot)/n_cols) # Number of subplot rows to have
        for rk,reskey in enumerate(to_plot):
            title = self.base_sim.results[reskey].name # Get the name of this result from the base simulation
            if sep_figs:
                figs.append(pl.figure(**fig_args))
                ax = pl.subplot(111)
            else:
                ax = pl.subplot(n_rows, n_cols, rk + 1)

            resdata = self.results[reskey]

            for scenkey, scendata in resdata.items():

                pl.fill_between(self.tvec, scendata.low, scendata.high, **fill_args)
                pl.plot(self.tvec, scendata.best, label=scendata.name, **plot_args)
                pl.title(title)
                if rk == 0:
                    pl.legend(**legend_args)

                pl.grid(grid)
                if commaticks:
                    sc.commaticks()

                # Optionally reset tick marks (useful for e.g. plotting weeks/months)
                if interval:
                    xmin,xmax = ax.get_xlim()
                    ax.set_xticks(pl.arange(xmin, xmax+1, interval))

                # Set xticks as dates
                if as_dates:
                    @ticker.FuncFormatter
                    def date_formatter(x, pos):
                        return (self.base_sim['start_day'] + dt.timedelta(days=x)).strftime('%b-%d')
                    ax.xaxis.set_major_formatter(date_formatter)
                    if not interval:
                        ax.xaxis.set_major_locator(ticker.MaxNLocator(integer=True))

        # Ensure the figure actually renders or saves
        if do_save:
            if fig_path is None: # No figpath provided - see whether do_save is a figpath
                fig_path = 'covasim_scenarios.png' # Just give it a default name
            fig_path = sc.makefilepath(fig_path) # Ensure it's valid, including creating the folder
            pl.savefig(fig_path)

        if do_show:
            pl.show()
        else:
            pl.close(fig)

        return fig


    def to_json(self, filename=None, tostring=True, indent=2, verbose=False, *args, **kwargs):
        '''
        Export results as JSON.

        Args:
            filename (str): if None, return string; else, write to file

        Returns:
            A unicode string containing a JSON representation of the results,
            or writes the JSON file to disk

        '''
        d = {'t':self.tvec,
             'results':   self.results,
             'basepars':  self.basepars,
             'metapars':  self.metapars,
             'simpars':   self.base_sim._make_pardict(),
             'scenarios': self.scenarios
             }
        if filename is None:
            output = sc.jsonify(d, tostring=tostring, indent=indent, verbose=verbose, *args, **kwargs)
        else:
            output = sc.savejson(filename=filename, obj=d, indent=indent, *args, **kwargs)

        return output


    def to_excel(self, filename=None):
        '''
        Export results as XLSX

        Args:
            filename (str): if None, return string; else, write to file

        Returns:
            An sc.Spreadsheet with an Excel file, or writes the file to disk

        '''
        spreadsheet = sc.Spreadsheet()
        spreadsheet.freshbytes()
        with pd.ExcelWriter(spreadsheet.bytes, engine='xlsxwriter') as writer:
            for key in self.result_keys():
                result_df = pd.DataFrame.from_dict(sc.flattendict(self.results[key], sep='_'))
                result_df.to_excel(writer, sheet_name=key)
        spreadsheet.load()

        if filename is None:
            output = spreadsheet
        else:
            output = spreadsheet.save(filename)

        return output


    def save(self, filename=None, keep_sims=True, keep_population=False, **kwargs):
        '''
        Save to disk as a gzipped pickle.

        Args:
            filename (str or None): the name or path of the file to save to; if None, uses stored
            keep_sims (bool): whether or not to store the actual Sim objects in the Scenarios object
            keep_population (bool): whether or not to store the population in the Sim objects (NB, very large)
            keywords: passed to makefilepath()

        Returns:
            filename (str): the validated absolute path to the saved file

        **Example**
        ::

            scens.save() # Saves to a .scens file with the date and time of creation by default

        '''
        if filename is None:
            filename = self.filename
        filename = sc.makefilepath(filename=filename, **kwargs)
        self.filename = filename # Store the actual saved filename

        # Store sims seperately
        sims = self.sims
        self.sims = None # Remove for now

        obj = sc.dcp(self) # This should be quick once we've removed the sims

        if keep_sims:
            if keep_population:
                obj.sims = sims # Just restore the object in full
                print('Note: saving people, which may produce a large file!')
            else:
                obj.sims = sc.objdict()
                for key in sims.keys():
                    obj.sims[key] = []
                    for sim in sims[key]:
                        obj.sims[key].append(sim.shrink(in_place=False))

        sc.saveobj(filename=filename, obj=obj) # Actually save

        self.sims = sims # Restore
        return filename


    @staticmethod
    def load(filename, **kwargs):
        '''
        Load from disk from a gzipped pickle.

        Args:
            filename (str): the name or path of the file to save to
            keywords: passed to makefilepath()

        Returns:
            scens (Scenarios): the loaded scenarios object

        **Example**
        ::

            sim = cv.Scenarios.load('my-scenarios.scens')
        '''
        filename = sc.makefilepath(filename=filename, **kwargs)
        scens = sc.loadobj(filename=filename)
        return scens



def single_run(sim, ind=0, noise=0.0, noisepar=None, verbose=None, keep_people=False, run_args=None, sim_args=None, **kwargs):
    '''
    Convenience function to perform a single simulation run. Mostly used for
    parallelization, but can also be used directly.

    Args:
        sim (Sim): the sim instance to be run
        ind (int): the index of this sim
        noise (float): the amount of noise to add to each run
        noisepar (string): the name of the parameter to add noise to
        verbose (int): detail to print
        run_args (dict): arguments passed to sim.run()
        sim_args (dict): extra parameters to pass to the sim, e.g. 'n_infected'
        kwargs (dict): also passed to the sim

    Returns:
        sim (Sim): a single sim object with results

    **Example**
    ::

        import covasim as cv
        sim = cv.Sim() # Create a default simulation
        sim = cv.single_run(sim) # Run it, equivalent(ish) to sim.run()
    '''

    new_sim = sc.dcp(sim) # Copy the sim to avoid overwriting it

    # Set sim and run arguments
    if verbose is None:
        verbose = new_sim['verbose']
    sim_args = sc.mergedicts(sim_args, kwargs)
    run_args = sc.mergedicts({'verbose':verbose}, run_args)

    new_sim['rand_seed'] += ind # Reset the seed, otherwise no point of parallel runs
    new_sim.set_seed()

    # If the noise parameter is not found, guess what it should be
    if noisepar is None:
        noisepar = 'beta'
        if noisepar not in sim.pars.keys():
            raise KeyError(f'Noise parameter {noisepar} was not found in sim parameters')

    # Handle noise -- normally distributed fractional error
    noiseval = noise*np.random.normal()
    if noiseval > 0:
        noisefactor = 1 + noiseval
    else:
        noisefactor = 1/(1-noiseval)
    new_sim[noisepar] *= noisefactor

    if verbose>=1:
        print(f'Running a simulation using {new_sim["rand_seed"]} seed and {noisefactor} noise')

    # Handle additional arguments
    for key,val in sim_args.items():
        print(f'Processing {key}:{val}')
        if key in new_sim.pars.keys():
            if verbose>=1:
                print(f'Setting key {key} from {new_sim[key]} to {val}')
                new_sim[key] = val
        else:
            raise KeyError(f'Could not set key {key}: not a valid parameter name')

    # Run
    new_sim.run(**run_args)

    # Shrink the sim to save memory
    if not keep_people:
        new_sim.shrink()

    return new_sim


def multi_run(sim, n_runs=4, noise=0.0, noisepar=None, iterpars=None, verbose=None, combine=False, keep_people=None, run_args=None, sim_args=None, **kwargs):
    '''
    For running multiple runs in parallel.

    Args:
        sim (Sim): the sim instance to be run
        n_runs (int): the number of parallel runs
        noise (float): the amount of noise to add to each run
        noisepar (string): the name of the parameter to add noise to
        iterpars (dict): any other parameters to iterate over the runs; see sc.parallelize() for syntax
        verbose (int): detail to print
        combine (bool): whether or not to combine all results into one sim, rather than return multiple sim objects
        keep_people (bool): whether or not to keep the people in each sim
        run_args (dict): arguments passed to sim.run()
        sim_args (dict): extra parameters to pass to the sim
        kwargs (dict): also passed to the sim

    Returns:
        If combine is True, a single sim object with the combined results from each sim.
        Otherwise, a list of sim objects (default).

    **Example**
    ::

        import covasim as cv
        sim = cv.Sim()
        sims = cv.multi_run(sim, n_runs=6, noise=0.2)
    '''

    # Create the sims
    if sim_args is None:
        sim_args = {}

    # Handle iterpars
    if iterpars is None:
        iterpars = {}
    else:
        n_runs = None # Reset and get from length of dict instead
        for key,val in iterpars.items():
            new_n = len(val)
            if n_runs is not None and new_n != n_runs:
                raise ValueError(f'Each entry in iterpars must have the same length, not {n_runs} and {len(val)}')
            else:
                n_runs = new_n

    # Copy the simulations
    iterkwargs = {'ind':np.arange(n_runs)}
    iterkwargs.update(iterpars)
    kwargs = {'sim':sim, 'noise':noise, 'noisepar':noisepar, 'verbose':verbose, 'keep_people':keep_people, 'sim_args':sim_args, 'run_args':run_args}
    sims = sc.parallelize(single_run, iterkwargs=iterkwargs, kwargs=kwargs)

    # Usual case -- return a list of sims
    if not combine:
        return sims

    # Or, combine them into a single sim with scaled results
    else:
        output_sim = sc.dcp(sims[0])
        output_sim.parallelized = {'parallelized':True, 'combined':True, 'n_runs':n_runs}  # Store how this was parallelized
        output_sim['pop_size'] *= n_runs  # Record the number of people

        for s,sim in enumerate(sims[1:]): # Skip the first one
            if keep_people:
<<<<<<< HEAD
                output_sim.people.append(sim.people)
            for key in sim.reskeys:
=======
                output_sim.people += sim.people
            for key in sim.result_keys():
>>>>>>> 460e4e66
                this_res = sim.results[key]
                output_sim.results[key].values += this_res.values

        # For non-count results (scale=False), rescale them
        for key in output_sim.result_keys():
            if not output_sim.results[key].scale:
                output_sim.results[key].values /= len(sims)

        return output_sim<|MERGE_RESOLUTION|>--- conflicted
+++ resolved
@@ -567,13 +567,8 @@
 
         for s,sim in enumerate(sims[1:]): # Skip the first one
             if keep_people:
-<<<<<<< HEAD
-                output_sim.people.append(sim.people)
-            for key in sim.reskeys:
-=======
                 output_sim.people += sim.people
             for key in sim.result_keys():
->>>>>>> 460e4e66
                 this_res = sim.results[key]
                 output_sim.results[key].values += this_res.values
 
