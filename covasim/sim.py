--- conflicted
+++ resolved
@@ -21,7 +21,6 @@
     '''
     The Sim class handles the running of the simulation: the number of children,
     number of time points, and the parameters of the simulation.
-
     Args:
         pars (dict): parameters to modify from their default values
         datafile (str): filename of (Excel) data file to load, if any
@@ -91,7 +90,6 @@
     def load_population(self, filename=None, **kwargs):
         '''
         Load the population dictionary from file.
-
         Args:
             filename (str): name of the file to load
         '''
@@ -109,7 +107,6 @@
     def save_population(self, filename, **kwargs):
         '''
         Save the population dictionary to file.
-
         Args:
             filename (str): name of the file to save to.
         '''
@@ -121,7 +118,6 @@
     def initialize(self, **kwargs):
         '''
         Perform all initializations.
-
         Args:
             kwargs (dict): passed to init_people
         '''
@@ -243,13 +239,10 @@
     def next(self, verbose=0):
         '''
         Step simulation forward in time
-
         Args:
             steps (int): the number of timesteps to run (default: 1)
             stop (int): alternative to steps, index of the simulation to run until (default: current + 1)
-
         Returns: None
-
         '''
 
         # Set the time and if we have reached the end of the simulation, then do nothing
@@ -349,12 +342,8 @@
                         person.known_contact = True
 
                     thisbeta = beta * \
-<<<<<<< HEAD
                                person.viral_load[t] * \
-                               (asymp_factor if person.symptomatic else 1.) * \
-=======
                                (asymp_factor if not person.symptomatic else 1.) * \
->>>>>>> a02ebba8
                                (diag_factor if person.diagnosed else 1.) * \
                                (cont_factor if person.known_contact else 1.)
 
@@ -411,12 +400,10 @@
     def run(self, do_plot=False, verbose=None, **kwargs):
         '''
         Run the simulation.
-
         Args:
             do_plot (bool): whether to plot
             verbose (int): level of detail to print
             kwargs (dict): passed to self.plot()
-
         Returns:
             results: the results object (also modifies in-place)
         '''
@@ -486,11 +473,9 @@
         t-window, and uses that to compute the doubling time. For example, if there are
         100 cumulative infections on day 12 and 200 infections on day 19, doubling
         time is 7 days.
-
         Args:
             window (float): the size of the window used (larger values are more accurate but less precise)
             max_doubling_time (float): doubling time could be infinite, so this places a bound on it
-
         Returns:
             None (modifies results in place)
         '''
@@ -599,7 +584,6 @@
              verbose=None):
         '''
         Plot the results -- can supply arguments for both the figure and the plots.
-
         Args:
             to_plot (dict): Nested dict of results to plot; see default_sim_plots for structure
             do_save (bool or str): Whether or not to save the figure. If a string, save to that filename.
@@ -618,7 +602,6 @@
             use_commaticks (bool): Plot y-axis with commas rather than scientific notation
             do_show (bool): Whether or not to show the figure
             verbose (bool): Display a bit of extra information
-
         Returns:
             fig: Figure handle
         '''
@@ -707,12 +690,10 @@
         '''
         Simple method to plot a single result. Useful for results that aren't
         standard outputs.
-
         Args:
             key (str): the key of the result to plot
             fig_args (dict): passed to pl.figure()
             plot_args (dict): passed to pl.plot()
-
         Example:
             sim.plot_result('doubling_time')
         '''
@@ -725,4 +706,4 @@
         y = res.values
         color = res.color
         pl.plot(tvec, y, c=color, **plot_args)
-        return fig
+        return fig