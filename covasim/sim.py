'''
Defines the Sim class, Covasim's core class.
'''

#%% Imports
import numpy as np
import pylab as pl
import sciris as sc
import datetime as dt
import matplotlib.ticker as ticker
from . import version as cvv
from . import utils as cvu
from . import misc as cvm
from . import defaults as cvd
from . import base as cvb
from . import parameters as cvpars
from . import population as cvpop

# Specify all externally visible things this file defines
__all__ = ['Sim']


class Sim(cvb.BaseSim):
    '''
    The Sim class handles the running of the simulation: the number of children,
    number of time points, and the parameters of the simulation.

    Args:
        pars (dict): parameters to modify from their default values
        datafile (str): filename of (Excel) data file to load, if any
        datacols (list): list of column names of the data file to load
        filename (str): the filename for this simulation, if it's saved (default: creation date)
    '''

    def __init__(self, pars=None, datafile=None, datacols=None, popfile=None, filename=None, label=None, **kwargs):
        # Create the object
        default_pars = cvpars.make_pars(**kwargs) # Start with default pars
        super().__init__(default_pars) # Initialize and set the parameters as attributes

        # Set attributes
        self.label         = None  # The label/name of the simulation
        self.created       = None  # The datetime the sim was created
        self.filename      = None  # The filename of the sim
        self.datafile      = None  # The name of the data file
        self.data          = None  # The actual data
        self.popdict       = None  # The population dictionary
        self.t             = None  # The current time in the simulation
        self.initialized   = False # Whether or not initialization is complete
        self.results_ready = False # Whether or not results are ready
        self.people        = []    # Initialize these here so methods that check their length can see they're empty
        self.results       = {}    # For storing results

        # Now update everything
        self.set_metadata(filename, label) # Set the simulation date and filename
        self.load_data(datafile, datacols) # Load the data, if provided
        self.load_population(popfile)      # Load the population, if provided
        self.update_pars(pars)             # Update the parameters, if provided

        return


    def update_pars(self, pars=None, create=False, **kwargs):
        ''' Ensure that metaparameters get used properly before being updated '''
        pars = sc.mergedicts(pars, kwargs)
        if pars:
            if 'use_layers' in pars: # Reset layers
                cvpars.set_contacts(pars)
            if 'prog_by_age' in pars:
                pars['prognoses'] = cvpars.get_prognoses(by_age=pars['prog_by_age']) # Reset prognoses
            super().update_pars(pars=pars, create=create) # Call update_pars() for ParsObj
        return


    def set_metadata(self, filename, label):
        ''' Set the metadata for the simulation -- creation time and filename '''
        self.created = sc.now()
        self.version = cvv.__version__
        self.git_info = cvm.git_info()
        if filename is None:
            datestr = sc.getdate(obj=self.created, dateformat='%Y-%b-%d_%H.%M.%S')
            self.filename = f'covasim_{datestr}.sim'
        if label is not None:
            self.label = label
        return


    def load_data(self, datafile=None, datacols=None, **kwargs):
        ''' Load the data to calibrate against, if provided '''
        self.datafile = datafile # Store this
        if datafile is not None: # If a data file is provided, load it
            self.data = cvpars.load_data(filename=datafile, columns=datacols, **kwargs)

        return


    def load_population(self, filename=None, **kwargs):
        '''
        Load the population dictionary from file.

        Args:
            filename (str): name of the file to load
        '''
        if filename is not None:
            filepath = sc.makefilepath(filename=filename, **kwargs)
            self.popdict = sc.loadobj(filepath)
            n_actual = len(self.popdict['uid'])
            n_expected = self['pop_size']
            if n_actual != n_expected:
                errormsg = f'Wrong number of people ({n_expected} requested, {n_actual} actual) -- please change "pop_size" to match or regenerate the file'
                raise ValueError(errormsg)
        return


    def save_population(self, filename, **kwargs):
        '''
        Save the population dictionary to file.

        Args:
            filename (str): name of the file to save to.
        '''
        filepath = sc.makefilepath(filename=filename, **kwargs)
        sc.saveobj(filepath, self.popdict)
        return filepath


    def initialize(self, **kwargs):
        '''
        Perform all initializations.

        Args:
            kwargs (dict): passed to init_people
        '''
        self.t = 0  # The current time index
        self.validate_pars() # Ensure parameters have valid values
        self.set_seed() # Reset the random seed
        self.init_results() # Create the results stucture
        self.init_people(**kwargs) # Create all the people (slow)
        self.initialized = True
        return


    def validate_pars(self):
        ''' Some parameters can take multiple types; this makes them consistent '''

        # Handle start day
        start_day = self['start_day'] # Shorten
        if start_day in [None, 0]: # Use default start day
            start_day = dt.date(2020, 1, 1)
        elif sc.isstring(start_day):
            start_day = sc.readdate(start_day)
        if isinstance(start_day,dt.datetime):
            start_day = start_day.date()
        self['start_day'] = start_day

        # Handle contacts
        contacts = self['contacts']
        if sc.isnumber(contacts): # It's a scalar instead of a dict, assume it's all contacts
            self['contacts']    = {'a':contacts}
            self['beta_layer'] = {'a':1.0}

        # Handle population data
        popdata_choices = ['random', 'hybrid', 'clustered', 'synthpops']
        if sc.isnumber(self['pop_type']): # Convert e.g. pop_type=1 to 'hybrid'
            self['pop_type'] = popdata_choices[int(self['pop_type'])] # Choose one of these
        if self['pop_type'] not in popdata_choices:
            choice = self['pop_type']
            choicestr = ', '.join(popdata_choices)
            errormsg = f'Population type "{choice}" not available; choices are: {choicestr}'
            raise ValueError(errormsg)

        # Handle interventions
        self['interventions'] = sc.promotetolist(self['interventions'], keepnone=False)

        return


    def init_results(self):
        '''
        Create the main results structure.
        We differentiate between flows, stocks, and cumulative results
        The prefix "new" is used for flow variables, i.e. counting new events (infections/deaths/recoveries) on each timestep
        The prefix "n" is used for stock variables, i.e. counting the total number in any given state (sus/inf/rec/etc) on any particular timestep
        The prefix "cum\_" is used for cumulative variables, i.e. counting the total number that have ever been in a given state at some point in the sim
        Note that, by definition, n_dead is the same as cum_deaths and n_recovered is the same as cum_recoveries, so we only define the cumulative versions
        '''

        def init_res(*args, **kwargs):
            ''' Initialize a single result object '''
            output = cvb.Result(*args, **kwargs, npts=self.npts)
            return output

        dcols = cvd.default_colors # Shorten default colors

        # Stock variables
        for key,label in cvd.result_stocks.items():
            self.results[f'n_{key}'] = init_res(label, color=dcols[key])
        self.results['n_susceptible'].scale = 'static'
        self.results['bed_capacity']  = init_res('Percentage bed capacity', scale=False)

        # Flows and cumulative flows
        for key,label in cvd.result_flows.items():
            self.results[f'new_{key}'] = init_res(f'Number of new {label}', color=dcols[key]) # Flow variables -- e.g. "Number of new infections"
            self.results[f'cum_{key}'] = init_res(f'Cumulative {label}',    color=dcols[key]) # Cumulative variables -- e.g. "Cumulative infections"

        # Other variables
        self.results['r_eff']         = init_res('Effective reproductive number', scale=False)
        self.results['doubling_time'] = init_res('Doubling time', scale=False)

        # Populate the rest of the results
        if self['rescale']:
            scale = 1
        else:
            scale = self['pop_scale']
        self.rescale_vec   = scale*np.ones(self.npts)
        self.results['t']    = self.tvec
        self.results['date'] = self.datevec
        self.results_ready   = False

        return


    def init_people(self, verbose=None, id_len=None, **kwargs):
        ''' Create the people '''

        if verbose is None:
            verbose = self['verbose']

        if verbose:
            print(f'Initializing sim with {self["pop_size"]:0n} people for {self["n_days"]} days')

        cvpop.make_people(self, verbose=verbose, **kwargs)
        self.people.initialize() # Not sure this is the best place for it

        # Create the seed infections
        inds = np.arange(int(self['pop_infected']))
        self.people.infect(inds=inds)

        return


    def step(self):
        '''
        Step the simulation forward in time
        '''

        # Set the time and if we have reached the end of the simulation, then do nothing
        t = self.t
        if t >= self.npts:
            return

        # Perform initial operations
        self.rescale() # Check if we need to rescale
        people   = self.people # Shorten this for later use
        flows    = people.update_states(t=t) # Update the state of everyone and count the flows
        contacts = people.update_contacts() # Compute new contacts
        bed_max  = people.count('severe') > self['n_beds'] # Check for a bed constraint

        get_rel_susceptibility = np.vectorize(lambda p: p.get_susceptibility(), otypes=[np.float64])
        rel_susceptibility = get_rel_susceptibility(self.people.values)

        # Update each person, skipping people who are susceptible
        not_susceptible = self.people[rel_susceptibility == 0]

        # Randomly infect some people (imported infections)
        n_imports = cvu.poisson(self['n_imports']) # Imported cases
        if n_imports>0:
<<<<<<< HEAD
            imporation_inds = cvu.choose(max_n=pop_size, n=n_imports)
            for ind in imporation_inds:
                person = self.people[ind]
                new_infections += person.infect(t=t)


        susceptible = self.people.filter_in('susceptible')
        n_susceptible = 0
        for person in susceptible:
            n_susceptible += 1 # Update number of susceptibles

            # If they're quarantined, this affects their transmission rate
            new_quarantined += person.check_quar_begin(t, quar_period) # Set know_contact and go into quarantine
            n_quarantined += person.check_quar_end(t) # Come out of quarantine, and count quarantine state

        # Loop over everyone not susceptible
        not_susceptible = self.people.filter_out('susceptible')
        for person in not_susceptible:
            # N.B. Recovered and dead people are included here!

            # If exposed, check if the person becomes infectious
            if person.exposed:
                n_exposed += 1
                if not person.infectious and t == person.date_infectious: # It's the day they become infectious
                    person.infectious = True
                    sc.printv(f'      Person {person.uid} became infectious!', 2, verbose)

            # If they're quarantined, this affects their transmission rate
            new_quarantined += person.check_quar_begin(t, quar_period) # Set know_contact and go into quarantine
            person.check_quar_end(t) # Come out of quarantine
            n_quarantined += person.quarantined
            n_diagnosed   += person.diagnosed

            # If infectious, update status according to the course of the infection, and check if anyone gets infected
            if person.infectious:

                # Check whether the person died on this timestep
                new_death = person.check_death(t)
                new_deaths += new_death

                # Check whether the person recovered on this timestep
                new_recovery = person.check_recovery(t)
                new_recoveries += new_recovery

                # If the person didn't die or recover, check for onward transmission
                if not new_death and not new_recovery:
                    n_infectious += 1 # Count this person as infectious

                    # Check symptoms and diagnosis
                    new_symptomatic += person.check_symptomatic(t)
                    new_severe      += person.check_severe(t)
                    new_critical    += person.check_critical(t)
                    n_symptomatic   += person.symptomatic
                    n_severe        += person.severe
                    n_critical      += person.critical
                    if n_severe > n_beds:
                        bed_constraint = True

                    # Calculate transmission risk based on whether they're asymptomatic/diagnosed/have been isolated
                    thisbeta = beta * \
                               (asymp_factor if not person.symptomatic else 1.) * \
                               (diag_factor if person.diagnosed else 1.)

                    # Set community contacts
                    person_contacts = person.contacts
                    if n_comm_contacts:
                        community_contact_inds = cvu.choose(max_n=pop_size, n=n_comm_contacts)
                        person_contacts['c'] = community_contact_inds

                    
                    # Determine who gets infected
                    for ckey in self.contact_keys:
                        contact_ids = person_contacts[ckey]
                        if len(contact_ids):
                            contacts = self.people.get_list(contact_ids)
                            this_beta_layer = thisbeta *\
                                              beta_layers[ckey] *\
                                              (quar_trans_factor[ckey] if person.quarantined else 1.) # Reduction in onward transmission due to quarantine
                            transmission_inds = cvu.bfl(rel_susceptibility[contact_ids] * this_beta_layer, contact_ids)
                            for contact_ind in transmission_inds: # Loop over people who get infected
                                target_person = self.people[contact_ind]

                                # See whether we will infect this person
                                infect_this_person = True # By default, infect them...
                                if target_person.quarantined:
                                    infect_this_person = cvu.bt(quar_acq_factor) # ... but don't infect them if they're isolating # DJK - should be layer dependent!
                                if infect_this_person:
                                    new_infections += target_person.infect(t, bed_constraint, source=person) # Actually infect them
                                    sc.printv(f'        Person {person.uid} infected person {target_person.uid}!', 2, verbose)

        # End of person loop; apply interventions
=======
            imporation_inds = cvu.choose(max_n=len(people), n=n_imports)
            flows['new_infections'] += people.infect(inds=imporation_inds, bed_max=bed_max)

        # Compute the probability of transmission
        beta         = np.float32(self['beta'])
        asymp_factor = np.float32(self['asymp_factor'])
        diag_factor  = np.float32(self['diag_factor'])

        for key,layer in contacts.items():
            sources     = layer['p1']
            targets     = layer['p2']
            layer_betas = layer['beta']

            # Compute relative transmission and susceptibility
            rel_trans = people.rel_trans
            rel_sus   = people.rel_sus
            symp      = people.symptomatic
            diag      = people.diagnosed
            quar      = people.quarantined
            quar_eff  = np.float32(self['quar_eff'][key])
            rel_trans, rel_sus = cvu.compute_probs(rel_trans, rel_sus, symp, diag, quar, asymp_factor, diag_factor, quar_eff)

            # Calculate actual transmission
            target_inds, edge_inds = cvu.compute_targets(beta, sources, targets, layer_betas, rel_trans, rel_sus) # Calculate transmission!
            flows['new_infections'] += people.infect(inds=target_inds, bed_max=bed_max) # Actually infect people

            # Store the transmission tree
            for ind in edge_inds:
                source = sources[ind]
                target = targets[ind]
                self.people.transtree.sources[target] = source
                self.people.transtree.targets[source].append(target)

        # Apply interventions
>>>>>>> 460e4e66
        for intervention in self['interventions']:
            intervention.apply(self)
        if self['interv_func'] is not None: # Apply custom intervention function
            self =self['interv_func'](self)

        # Update counts for this time step: stocks
        for key in cvd.result_stocks.keys():
            self.results[f'n_{key}'][t] = people.count(key)
        self.results['bed_capacity'][t] = self.results['n_severe'][t]/self['n_beds'] if self['n_beds']>0 else np.nan

        # Update counts for this time step: flows
        for key,count in flows.items():
            if key != 'new_tests': # tests are updated separately, as part of interventions
                self.results[key][t] = count

        # Tidy up
        self.t += 1
        return


    def rescale(self):
        ''' Dynamically rescale the population '''
        if self['rescale']:
            t = self.t
            pop_scale = self['pop_scale']
            current_scale = self.rescale_vec[t]
            if current_scale < pop_scale: # We have room to rescale
                n_not_sus = self.people.count_not('susceptible')
                n_people = len(self.people)
                if n_not_sus / n_people > self['rescale_threshold']: # Check if we've reached point when we want to rescale
                    max_ratio = pop_scale/current_scale # We don't want to exceed this
                    scaling_ratio = min(self['rescale_factor'], max_ratio)
                    self.rescale_vec[t+1:] *= scaling_ratio # Update the rescaling factor from here on
                    n = int(n_people*(1.0-1.0/scaling_ratio)) # For example, rescaling by 2 gives n = 0.5*n_people
                    new_sus_inds = cvu.choose(max_n=n_people, n=n) # Choose who to make susceptible again
                    self.people.make_susceptible(new_sus_inds)
        return


    def run(self, do_plot=False, verbose=None, **kwargs):
        '''
        Run the simulation.

        Args:
            do_plot (bool): whether to plot
            verbose (int): level of detail to print
            kwargs (dict): passed to self.plot()

        Returns:
            results: the results object (also modifies in-place)
        '''

        # Initialize
        T = sc.tic()
        if not self.initialized:
            self.initialize()
        if verbose is None:
            verbose = self['verbose']

        # Main simulation loop
        for t in self.tvec:

            # Print progress
            if verbose >= 1:
                elapsed = sc.toc(output=True)
                simlabel = f'"{self.label}": ' if self.label else ''
                string = f'  Running {simlabel}day {t:2.0f}/{self.pars["n_days"]} ({elapsed:0.2f} s) '
                if verbose >= 2:
                    sc.heading(string)
                elif verbose == 1:
                    cvm.progressbar(t+1, self.npts, label=string, newline=True)

            # Do the heavy lifting -- actually run the model!
            self.step()

            # Check if we were asked to stop
            elapsed = sc.toc(T, output=True)
            if elapsed > self['timelimit']:
                sc.printv(f"Time limit ({self['timelimit']} s) exceeded", 1, verbose)
                break
            elif self['stopping_func'] and self['stopping_func'](self):
                sc.printv("Stopping function terminated the simulation", 1, verbose)
                break

        # End of time loop; compute cumulative results outside of the time loop
        self.finalize(verbose=verbose) # Finalize the results
        sc.printv(f'Run finished after {elapsed:0.2f} s.\n', 1, verbose)
        self.summary = self.summary_stats(verbose=verbose)
        if do_plot: # Optionally plot
            self.plot(**kwargs)

        return self.results


    def finalize(self, verbose=None):
        ''' Compute final results, likelihood, etc. '''

        # Scale the results
        for reskey in self.result_keys():
            if self.results[reskey].scale == 'dynamic':
                self.results[reskey].values *= self.rescale_vec
            elif self.results[reskey].scale == 'static':
                self.results[reskey].values *= self['pop_scale']

        # Calculate cumulative results
        for key in cvd.result_flows.keys():
            self.results[f'cum_{key}'].values = np.cumsum(self.results[f'new_{key}'].values)
        self.results['cum_infections'].values += self['pop_infected']*self.rescale_vec[0] # Include initially infected people

        # Perform calculations on results
        self.compute_doubling()
        self.compute_r_eff()
        self.likelihood()

        # Convert results to a odicts/objdict to allow e.g. sim.results.diagnoses
        self.results = sc.objdict(self.results)
        self.results_ready = True
        self.initialized = False # To enable re-running

        return


    def compute_doubling(self, window=7, max_doubling_time=50):
        '''
        Calculate doubling time using exponential approximation -- a more detailed
        approach is in utils.py. Compares infections at time t to infections at time
        t-window, and uses that to compute the doubling time. For example, if there are
        100 cumulative infections on day 12 and 200 infections on day 19, doubling
        time is 7 days.

        Args:
            window (float): the size of the window used (larger values are more accurate but less precise)
            max_doubling_time (float): doubling time could be infinite, so this places a bound on it

        Returns:
            None (modifies results in place)
        '''
        cum_infections = self.results['cum_infections'].values
        self.results['doubling_time'][:window] = np.nan
        for t in range(window, self.npts):
            infections_now = cum_infections[t]
            infections_prev = cum_infections[t-window]
            r = infections_now/infections_prev
            if r > 1:  # Avoid divide by zero
                doubling_time = window*np.log(2)/np.log(r)
                doubling_time = min(doubling_time, max_doubling_time) # Otherwise, it's unbounded
                self.results['doubling_time'][t] = doubling_time
        return


    def compute_r_eff(self, window=7):
        '''
        Effective reproductive number based on number of people each person infected.

        Args:
            window (int): the size of the window used (larger values are more accurate but less precise)

        '''

        # Initialize arrays to hold sources and targets infected each day
        sources = np.zeros(self.npts)
        targets = np.zeros(self.npts)
        window = int(window)

        for t in self.tvec:

            # Sources are easy -- count up the arrays
            recov_inds   = cvu.true(t == self.people.date_recovered) # Find people who recovered on this timestep
            dead_inds    = cvu.true(t == self.people.date_dead)  # Find people who died on this timestep
            outcome_inds = np.concatenate((recov_inds, dead_inds))
            sources[t]   = len(outcome_inds)

            # Targets are hard -- loop over the transmission tree
            for ind in outcome_inds:
                targets[t] += len(self.people.transtree.targets[ind])

        # Populate the array -- to avoid divide-by-zero, skip indices that are 0
        inds = sc.findinds(sources>0)
        r_eff = np.zeros(self.npts)*np.nan
        r_eff[inds] = targets[inds]/sources[inds]

        # use stored weights calculate the moving average over the window of timesteps, n
        num = np.nancumsum(r_eff * sources)
        num[window:] = num[window:] - num[:-window]
        den = np.cumsum(sources)
        den[window:] = den[window:] - den[:-window]

        # avoid dividing by zero
        values = np.zeros(num.shape)*np.nan
        ind = den > 0
        values[ind] = num[ind]/den[ind]

        self.results['r_eff'].values = values

        return


    def compute_gen_time(self):
        '''
        Calculate the generation time (or serial interval) there are two
        ways to do this calculation. The 'true' interval (exposure time to
        exposure time) or 'clinical' (symptom onset to symptom onset).
        '''

        intervals1 = np.zeros(len(self.people))
        intervals2 = np.zeros(len(self.people))
        pos1 = 0
        pos2 = 0
        targets = self.people.transtree.targets
        date_exposed = self.people.date_exposed
        date_symptomatic = self.people.date_symptomatic
        for p in range(len(self.people)):
            if len(targets[p])>0:
                for target_ind in targets[p]:
                    intervals1[pos1] = date_exposed[target_ind] - date_exposed[p]
                    pos1 += 1
                    if not np.isnan(date_symptomatic[p]):
                        if not np.isnan(date_symptomatic[target_ind]):
                            intervals2[pos2] = date_symptomatic[target_ind] - date_symptomatic[p]
                            pos2 += 1

        self.results['gen_time'] = {
                'true':         np.mean(intervals1[:pos1]),
                'true_std':     np.std(intervals1[:pos1]),
                'clinical':     np.mean(intervals2[:pos2]),
                'clinical_std': np.std(intervals2[:pos2])}
        return


    def likelihood(self, weights=None, verbose=None, eps=1e-16):
        '''
        Compute the log-likelihood of the current simulation based on the number
        of new diagnoses.
        '''

        if verbose is None:
            verbose = self['verbose']

        if weights is None:
            weights = {}

        if self.data is None:
            return np.nan

        loglike = 0

        model_dates = self.datevec.tolist()

        for key in set(self.result_keys()).intersection(self.data.columns): # For keys present in both the results and in the data
            weight = weights.get(key, 1) # Use the provided weight if present, otherwise default to 1
            for d, datum in self.data[key].iteritems():
                if np.isfinite(datum):
                    if d in model_dates:
                        estimate = self.results[key][model_dates.index(d)]
                        if np.isfinite(datum) and np.isfinite(estimate):
                            if (datum == 0) and (estimate == 0):
                                p = 1.0
                            else:
                                p = cvm.poisson_test(datum, estimate)
                            p = max(p, eps)
                            logp = pl.log(p)
                            loglike += weight*logp
                            sc.printv(f'  {d}, data={datum:3.0f}, model={estimate:3.0f}, log(p)={logp:10.4f}, loglike={loglike:10.4f}', 2, verbose)

            self.results['likelihood'] = loglike

        sc.printv(f'Likelihood: {loglike}', 1, verbose)
        return loglike


    def summary_stats(self, verbose=None):
        ''' Compute the summary statistics to display at the end of a run '''

        if verbose is None:
            verbose = self['verbose']

        summary = sc.objdict()
        summary_str = 'Summary:\n'
        for key in self.result_keys():
            summary[key] = self.results[key][-1]
            if key.startswith('cum_'):
                summary_str += f'   {summary[key]:5.0f} {self.results[key].name.lower()}\n'
        sc.printv(summary_str, 1, verbose)

        return summary


    def plot(self, to_plot=None, do_save=None, fig_path=None, fig_args=None, plot_args=None,
             scatter_args=None, axis_args=None, legend_args=None, as_dates=True, dateformat=None,
             interval=None, n_cols=1, font_size=18, font_family=None, use_grid=True, use_commaticks=True,
             do_show=True, verbose=None):
        '''
        Plot the results -- can supply arguments for both the figure and the plots.

        Args:
            to_plot (dict): Nested dict of results to plot; see default_sim_plots for structure
            do_save (bool or str): Whether or not to save the figure. If a string, save to that filename.
            fig_path (str): Path to save the figure
            fig_args (dict): Dictionary of kwargs to be passed to pl.figure()
            plot_args (dict): Dictionary of kwargs to be passed to pl.plot()
            scatter_args (dict): Dictionary of kwargs to be passed to pl.scatter()
            axis_args (dict): Dictionary of kwargs to be passed to pl.subplots_adjust()
            legend_args (dict): Dictionary of kwargs to be passed to pl.legend()
            as_dates (bool): Whether to plot the x-axis as dates or time points
            dateformat (str): Date string format, e.g. '%B %d'
            interval (int): Interval between tick marks
            n_cols (int): Number of columns of subpanels to use for subplot
            font_size (int): Size of the font
            font_family (str): Font face
            use_grid (bool): Whether or not to plot gridlines
            use_commaticks (bool): Plot y-axis with commas rather than scientific notation
            do_show (bool): Whether or not to show the figure
            verbose (bool): Display a bit of extra information

        Returns:
            fig: Figure handle
        '''

        if verbose is None:
            verbose = self['verbose']
        sc.printv('Plotting...', 1, verbose)

        if to_plot is None:
            to_plot = cvd.default_sim_plots
        to_plot = sc.odict(to_plot) # In case it's supplied as a dict

        # Handle input arguments -- merge user input with defaults
        fig_args     = sc.mergedicts({'figsize':(16,14)}, fig_args)
        plot_args    = sc.mergedicts({'lw':3, 'alpha':0.7}, plot_args)
        scatter_args = sc.mergedicts({'s':70, 'marker':'s'}, scatter_args)
        axis_args    = sc.mergedicts({'left':0.1, 'bottom':0.05, 'right':0.9, 'top':0.97, 'wspace':0.2, 'hspace':0.25}, axis_args)
        legend_args  = sc.mergedicts({'loc': 'best'}, legend_args)

        fig = pl.figure(**fig_args)
        pl.subplots_adjust(**axis_args)
        pl.rcParams['font.size'] = font_size
        if font_family:
            pl.rcParams['font.family'] = font_family

        res = self.results # Shorten since heavily used

        # Plot everything
        n_rows = np.ceil(len(to_plot)/n_cols) # Number of subplot rows to have
        for p,title,keylabels in to_plot.enumitems():
            ax = pl.subplot(n_rows, n_cols, p+1)
            for key in keylabels:
                label = res[key].name
                this_color = res[key].color
                y = res[key].values
                pl.plot(res['t'], y, label=label, **plot_args, c=this_color)
                if self.data is not None and key in self.data:
                    data_t = (self.data.index-self['start_day'])/np.timedelta64(1,'D') # Convert from data date to model output index based on model start date
                    pl.scatter(data_t, self.data[key], c=[this_color], **scatter_args)
            if self.data is not None and len(self.data):
                pl.scatter(pl.nan, pl.nan, c=[(0,0,0)], label='Data', **scatter_args)

            pl.legend(**legend_args)
            pl.grid(use_grid)
            sc.setylim()
            if use_commaticks:
                sc.commaticks()
            pl.title(title)

            # Optionally reset tick marks (useful for e.g. plotting weeks/months)
            if interval:
                xmin,xmax = ax.get_xlim()
                ax.set_xticks(pl.arange(xmin, xmax+1, interval))

            # Set xticks as dates
            if as_dates:
                @ticker.FuncFormatter
                def date_formatter(x, pos):
                    return (self['start_day'] + dt.timedelta(days=x)).strftime('%b-%d')
                ax.xaxis.set_major_formatter(date_formatter)
                if not interval:
                    ax.xaxis.set_major_locator(ticker.MaxNLocator(integer=True))

            # Plot interventions
            for intervention in self['interventions']:
                intervention.plot(self, ax)

        # Ensure the figure actually renders or saves
        if do_save:
            if fig_path is None: # No figpath provided - see whether do_save is a figpath
                if isinstance(do_save, str) :
                    fig_path = do_save # It's a string, assume it's a filename
                else:
                    fig_path = 'covasim.png' # Just give it a default name
            fig_path = sc.makefilepath(fig_path) # Ensure it's valid, including creating the folder
            pl.savefig(fig_path)

        if do_show:
            pl.show()
        else:
            pl.close(fig)

        return fig


    def plot_result(self, key, fig_args=None, plot_args=None):
        '''
        Simple method to plot a single result. Useful for results that aren't
        standard outputs.

        Args:
            key (str): the key of the result to plot
            fig_args (dict): passed to pl.figure()
            plot_args (dict): passed to pl.plot()

        **Example**
        ::

            sim.plot_result('doubling_time')
        '''
        fig_args  = sc.mergedicts({'figsize':(16,10)}, fig_args)
        plot_args = sc.mergedicts({'lw':3, 'alpha':0.7}, plot_args)
        fig = pl.figure(**fig_args)
        pl.subplot(111)
        tvec = self.results['t']
        res = self.results[key]
        y = res.values
        color = res.color
        pl.plot(tvec, y, c=color, **plot_args)
        return fig<|MERGE_RESOLUTION|>--- conflicted
+++ resolved
@@ -255,108 +255,9 @@
         contacts = people.update_contacts() # Compute new contacts
         bed_max  = people.count('severe') > self['n_beds'] # Check for a bed constraint
 
-        get_rel_susceptibility = np.vectorize(lambda p: p.get_susceptibility(), otypes=[np.float64])
-        rel_susceptibility = get_rel_susceptibility(self.people.values)
-
-        # Update each person, skipping people who are susceptible
-        not_susceptible = self.people[rel_susceptibility == 0]
-
         # Randomly infect some people (imported infections)
         n_imports = cvu.poisson(self['n_imports']) # Imported cases
         if n_imports>0:
-<<<<<<< HEAD
-            imporation_inds = cvu.choose(max_n=pop_size, n=n_imports)
-            for ind in imporation_inds:
-                person = self.people[ind]
-                new_infections += person.infect(t=t)
-
-
-        susceptible = self.people.filter_in('susceptible')
-        n_susceptible = 0
-        for person in susceptible:
-            n_susceptible += 1 # Update number of susceptibles
-
-            # If they're quarantined, this affects their transmission rate
-            new_quarantined += person.check_quar_begin(t, quar_period) # Set know_contact and go into quarantine
-            n_quarantined += person.check_quar_end(t) # Come out of quarantine, and count quarantine state
-
-        # Loop over everyone not susceptible
-        not_susceptible = self.people.filter_out('susceptible')
-        for person in not_susceptible:
-            # N.B. Recovered and dead people are included here!
-
-            # If exposed, check if the person becomes infectious
-            if person.exposed:
-                n_exposed += 1
-                if not person.infectious and t == person.date_infectious: # It's the day they become infectious
-                    person.infectious = True
-                    sc.printv(f'      Person {person.uid} became infectious!', 2, verbose)
-
-            # If they're quarantined, this affects their transmission rate
-            new_quarantined += person.check_quar_begin(t, quar_period) # Set know_contact and go into quarantine
-            person.check_quar_end(t) # Come out of quarantine
-            n_quarantined += person.quarantined
-            n_diagnosed   += person.diagnosed
-
-            # If infectious, update status according to the course of the infection, and check if anyone gets infected
-            if person.infectious:
-
-                # Check whether the person died on this timestep
-                new_death = person.check_death(t)
-                new_deaths += new_death
-
-                # Check whether the person recovered on this timestep
-                new_recovery = person.check_recovery(t)
-                new_recoveries += new_recovery
-
-                # If the person didn't die or recover, check for onward transmission
-                if not new_death and not new_recovery:
-                    n_infectious += 1 # Count this person as infectious
-
-                    # Check symptoms and diagnosis
-                    new_symptomatic += person.check_symptomatic(t)
-                    new_severe      += person.check_severe(t)
-                    new_critical    += person.check_critical(t)
-                    n_symptomatic   += person.symptomatic
-                    n_severe        += person.severe
-                    n_critical      += person.critical
-                    if n_severe > n_beds:
-                        bed_constraint = True
-
-                    # Calculate transmission risk based on whether they're asymptomatic/diagnosed/have been isolated
-                    thisbeta = beta * \
-                               (asymp_factor if not person.symptomatic else 1.) * \
-                               (diag_factor if person.diagnosed else 1.)
-
-                    # Set community contacts
-                    person_contacts = person.contacts
-                    if n_comm_contacts:
-                        community_contact_inds = cvu.choose(max_n=pop_size, n=n_comm_contacts)
-                        person_contacts['c'] = community_contact_inds
-
-                    
-                    # Determine who gets infected
-                    for ckey in self.contact_keys:
-                        contact_ids = person_contacts[ckey]
-                        if len(contact_ids):
-                            contacts = self.people.get_list(contact_ids)
-                            this_beta_layer = thisbeta *\
-                                              beta_layers[ckey] *\
-                                              (quar_trans_factor[ckey] if person.quarantined else 1.) # Reduction in onward transmission due to quarantine
-                            transmission_inds = cvu.bfl(rel_susceptibility[contact_ids] * this_beta_layer, contact_ids)
-                            for contact_ind in transmission_inds: # Loop over people who get infected
-                                target_person = self.people[contact_ind]
-
-                                # See whether we will infect this person
-                                infect_this_person = True # By default, infect them...
-                                if target_person.quarantined:
-                                    infect_this_person = cvu.bt(quar_acq_factor) # ... but don't infect them if they're isolating # DJK - should be layer dependent!
-                                if infect_this_person:
-                                    new_infections += target_person.infect(t, bed_constraint, source=person) # Actually infect them
-                                    sc.printv(f'        Person {person.uid} infected person {target_person.uid}!', 2, verbose)
-
-        # End of person loop; apply interventions
-=======
             imporation_inds = cvu.choose(max_n=len(people), n=n_imports)
             flows['new_infections'] += people.infect(inds=imporation_inds, bed_max=bed_max)
 
@@ -391,7 +292,6 @@
                 self.people.transtree.targets[source].append(target)
 
         # Apply interventions
->>>>>>> 460e4e66
         for intervention in self['interventions']:
             intervention.apply(self)
         if self['interv_func'] is not None: # Apply custom intervention function
