--- conflicted
+++ resolved
@@ -102,30 +102,23 @@
     Args:
         pars (dict): the parameters dictionary
     '''
-<<<<<<< HEAD
-    if pars['use_layers']:
-        if pars.get('contacts',   None) is None: pars['contacts']   = {'h': 4,   's': 20,  'w': 20,  'c': 10}   # Number of contacts per person per day, estimated
-        if pars.get('beta_layer', None) is None: pars['beta_layer'] = {'h': 2.0, 's': 1.0, 'w': 1.0, 'c': 0.5}  # Per-population beta weights; relative
-        if pars.get('quar_eff',   None) is None: pars['quar_eff']   = {'h': 0.5, 's': 0.0, 'w': 0.0, 'c': 0.05} # Multiply beta by this factor for people who know they've been in contact with a positive, even if they haven't been diagnosed yet
-        # Set the household size
-        household_size = cvdata.loaders.get_country_household_size_average(pars['location'])
-        if household_size is not None:
-            pars['contacts']['h'] = household_size
-            # we need to be in hybrid mode to use the house hold size
-            if pars['pop_type'] != 'hybrid':
-                print('Changing pop type to hybrid to allow for household size use')
-                pars['pop_type'] = 'hybrid'
-    else:
-=======
+    household_size = cvdata.loaders.get_country_household_size_average(pars['location'])
+    if household_size is not None:
+        if pars['pop_type'] != 'hybrid':
+            print('Changing pop type to hybrid to allow for household size use')
+            pars['pop_type'] = 'hybrid'
+    else:
+        household_size = 4
+
     if pars['pop_type'] == 'random':
->>>>>>> 571000b2
         if pars.get('contacts',   None) is None: pars['contacts']   = {'a': 20}  # Number of contacts per person per day -- 'a' for 'all'
         if pars.get('beta_layer', None) is None: pars['beta_layer'] = {'a': 1.0} # Per-population beta weights; relative
         if pars.get('quar_eff',   None) is None: pars['quar_eff']   = {'a': 0.3} # Multiply beta by this factor for people who know they've been in contact with a positive, even if they haven't been diagnosed yet
     else:
-        if pars.get('contacts',   None) is None: pars['contacts']   = {'h': 4,   's': 20,  'w': 20,  'c': 0}    # Number of contacts per person per day, estimated
+        if pars.get('contacts',   None) is None: pars['contacts']   = {'h': household_size,   's': 20,  'w': 20,  'c': 0}    # Number of contacts per person per day, estimated
         if pars.get('beta_layer', None) is None: pars['beta_layer'] = {'h': 2.0, 's': 1.0, 'w': 1.0, 'c': 0.5}  # Per-population beta weights; relative
         if pars.get('quar_eff',   None) is None: pars['quar_eff']   = {'h': 0.5, 's': 0.0, 'w': 0.0, 'c': 0.05} # Multiply beta by this factor
+
     return
 
 
