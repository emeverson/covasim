'''
Sciris app to run the web interface.
'''

# Key imports
import covasim as cv
import os
import sys
import numpy as np
import plotly.graph_objects as go
import plotly.figure_factory as ff
import sciris as sc
import base64 # Download/upload-specific import
import json
import tempfile
# Check requirements, and if met, import scirisweb
cv.requirements.check_scirisweb(die=True)
import scirisweb as sw

# Create the app
app = sw.ScirisApp(__name__, name="Covasim")
app.sessions = dict() # For storing user data
flask_app = app.flask_app

#%% Define the API

# Set defaults
max_pop  = 10e3 # Maximum population size
max_days = 180  # Maximum number of days
max_time = 10   # Maximum of seconds for a run

@app.register_RPC()
def get_defaults(region=None, merge=False):
    ''' Get parameter defaults '''

    if region is None:
        region = 'Example'

    regions = {
        'pop_scale': {
            'Example': 1,
            # 'Seattle': 25,
            # 'Wuhan': 200,
        },
        'pop_size': {
            'Example': 2000,
            # 'Seattle': 10000,
            # 'Wuhan': 1,
        },
        # 'n_days': {
        #     'Example': 60,
        #     # 'Seattle': 45,
        #     # 'Wuhan': 90,
        # },
        'pop_infected': {
            'Example': 100,
            # 'Seattle': 4,
            # 'Wuhan': 10,
        },
        # 'web_int_day': {
        #     'Example': 25,
        #     # 'Seattle': 0,
        #     # 'Wuhan': 1,
        # },
        # 'web_int_eff': {
        #     'Example': 0.8,
        #     # 'Seattle': 0.0,
        #     # 'Wuhan': 0.9,
        # },
    }

    sim_pars = {}
    sim_pars['pop_scale']    = dict(best=1,    min=1, max=1e6,      name='Population scale factor',    tip='Multiplier for results (to approximate large populations)')
    sim_pars['pop_size']     = dict(best=5000, min=1, max=max_pop,  name='Population size',            tip='Number of agents simulated in the model')
    sim_pars['pop_infected'] = dict(best=10,   min=1, max=max_pop,  name='Initial infections',         tip='Number of initial seed infections in the model')
    sim_pars['rand_seed']    = dict(best=0,    min=0, max=100,      name='Random seed',                tip='Random number seed (set to 0 for different results each time)')

    epi_pars = {}
    epi_pars['beta']          = dict(best=0.015, min=0.0, max=0.2, name='Beta (infectiousness)',         tip ='Probability of infection per contact per day')
    epi_pars['contacts']      = dict(best=20,    min=0.0, max=50,  name='Number of contacts',            tip ='Average number of people each person is in contact with each day')
    epi_pars['web_exp2inf']   = dict(best=4.0,   min=1.0, max=30,  name='Time to infectiousness (days)', tip ='Average number of days between exposure and being infectious')
    epi_pars['web_inf2sym']   = dict(best=1.0,   min=1.0, max=30,  name='Asymptomatic period (days)',    tip ='Average number of days between exposure and developing symptoms')
    epi_pars['web_dur']       = dict(best=10.0,  min=1.0, max=30,  name='Infection duration (days)',     tip ='Average number of days between infection and recovery (viral shedding period)')
    epi_pars['web_timetodie'] = dict(best=22.0,  min=1.0, max=60,  name='Time until death (days)',       tip ='Average number of days between infection and death')
    epi_pars['web_cfr']       = dict(best=0.02,  min=0.0, max=1.0, name='Case fatality rate',            tip ='Proportion of people who become infected who die')


    for parkey,valuedict in regions.items():
        sim_pars[parkey]['best'] = valuedict[region]
    if merge:
        output = {**sim_pars, **epi_pars}
    else:
        output = {'sim_pars': sim_pars, 'epi_pars': epi_pars}

    return output

def map_social_distance(scenario, web_pars):
    '''map social distance to intervention'''
    interventions = []
    for timeline in scenario:
        start = timeline['start']
        end = timeline['end']
        level = timeline['level'] # aggressive, moderate, mild

    web_pars['interventions'] = None

def map_school_closures(scenario, web_pars):
    '''map social distance to intervention'''
    interventions = []
    for timeline in scenario:
        start = timeline['start']
        end = timeline['end']

    web_pars['interventions'] = None

def map_symptomatic_testing(scenario, web_pars):
    '''map social distance to intervention'''
    interventions = []
    for timeline in scenario:
        start = timeline['start']
        end = timeline['end']
        level = timeline['level'] # 60, 90

    web_pars['interventions'] = None

def map_contact_tracing(scenario, web_pars):
    '''map social distance to intervention'''
    interventions = []
    for timeline in scenario:
        start = timeline['start']
        end = timeline['end']

    web_pars['interventions'] = None

@app.register_RPC()
def get_version():
    ''' Get the version '''
    output = f'Version {cv.__version__} ({cv.__versiondate__})'
    return output


@app.register_RPC(call_type='upload')
def upload_pars(fname):
    parameters = sc.loadjson(fname)
    if not isinstance(parameters, dict):
        raise TypeError(f'Uploaded file was a {type(parameters)} object rather than a dict')
    if  'sim_pars' not in parameters or 'epi_pars' not in parameters:
        raise KeyError(f'Parameters file must have keys "sim_pars" and "epi_pars", not {parameters.keys()}')
    return parameters

@app.register_RPC(call_type='upload')
def upload_file(file):
    stem, ext = os.path.splitext(file)
    data = sc.loadtext(file)
    fd, path = tempfile.mkstemp(suffix=ext, prefix="input_", dir=tempfile.mkdtemp())
    with open(path, mode='w', encoding="utf-8", newline="\n") as fd:
        fd.write(data)
        fd.flush()
        fd.close()
    return path

@app.register_RPC()
def get_gnatt(intervention_pars=None, intervention_config=None):
    df = []
    for key,scenario in intervention_pars.items():
        for timeline in scenario:
            task = intervention_config[key]['formTitle']
            level = task + ' ' + str(timeline.get('level', ''))
            df.append(dict(Task=task, Start=timeline['start'], Finish=timeline['end'], Level= level))

    fig = ff.create_gantt(df, height=400, index_col='Level', title='Intervention timeline',
                        show_colorbar=True, group_tasks=True, showgrid_x=True, showgrid_y=True)
    fig.update_xaxes(type='linear')
    return {'json': fig.to_json(), 'id': 'test'}

@app.register_RPC()
<<<<<<< HEAD
def run_sim(sim_pars=None, epi_pars=None, intervention_pars=None, datafile=None, show_animation=False, verbose=True):
=======
def run_sim(sim_pars=None, epi_pars=None, intervention_pars=None, show_animation=False, n_days=90, verbose=True):
>>>>>>> cb07a69a
    ''' Create, run, and plot everything '''

    err = ''

    try:
        # Fix up things that JavaScript mangles
        orig_pars = cv.make_pars(set_prognoses=True, prog_by_age=False, use_layers=False)

        defaults = get_defaults(merge=True)
        web_pars = {}
        web_pars['verbose'] = verbose # Control verbosity here

        for key,entry in {**sim_pars, **epi_pars}.items():
            print(key, entry)

            best   = defaults[key]['best']
            minval = defaults[key]['min']
            maxval = defaults[key]['max']

            try:
                web_pars[key] = np.clip(float(entry['best']), minval, maxval)
            except Exception:
                user_key = entry['name']
                user_val = entry['best']
                err1 = f'Could not convert parameter "{user_key}", value "{user_val}"; using default value instead\n'
                print(err1)
                err += err1
                web_pars[key] = best
            if key in sim_pars: sim_pars[key]['best'] = web_pars[key]
            else:               epi_pars[key]['best'] = web_pars[key]

        # Convert durations
        web_pars['dur'] = sc.dcp(orig_pars['dur']) # This is complicated, so just copy it
        web_pars['dur']['exp2inf']['par1']  = web_pars.pop('web_exp2inf')
        web_pars['dur']['inf2sym']['par1']  = web_pars.pop('web_inf2sym')
        web_pars['dur']['crit2die']['par1'] = web_pars.pop('web_timetodie')
        web_dur = web_pars.pop('web_dur')
        for key in ['asym2rec', 'mild2rec', 'sev2rec', 'crit2rec']:
            web_pars['dur'][key]['par1'] = web_dur

        # Add n_days
        web_pars['n_days'] = n_days

        # Add the intervention
        web_pars['interventions'] = []

        switcher = {
            'social_distance': map_social_distance,
            'school_closures': map_school_closures,
            'symptomatic_testing': map_symptomatic_testing,
            'contact_tracing': map_contact_tracing
        }
        if intervention_pars is not None:
            for key,scenario in intervention_pars.items():
                func = switcher.get(key)
                func(scenario, web_pars)


        # Handle CFR -- ignore symptoms and set to 1
        web_pars['prognoses'] = sc.dcp(orig_pars['prognoses'])
        web_pars['rel_symp_prob']   = 1e4 # Arbitrarily large
        web_pars['rel_severe_prob'] = 1e4
        web_pars['rel_crit_prob']   = 1e4
        web_pars['prognoses']['death_probs'][0] = web_pars.pop('web_cfr')
        if web_pars['rand_seed'] == 0:
            web_pars['rand_seed'] = None
        web_pars['timelimit'] = max_time  # Set the time limit
        web_pars['pop_size'] = int(web_pars['pop_size'])  # Set data type
        web_pars['contacts'] = int(web_pars['contacts'])  # Set data type

    except Exception as E:
        err2 = f'Parameter conversion failed! {str(E)}\n'
        print(err2)
        err += err2

    # Create the sim and update the parameters
    try:
        sim = cv.Sim(pars=web_pars,datafile=datafile)
    except Exception as E:
        err3 = f'Sim creation failed! {str(E)}\n'
        print(err3)
        err += err3

    if verbose:
        print('Input parameters:')
        print(web_pars)

    # Core algorithm
    try:
        sim.run(do_plot=False)
    except TimeoutError:
        day = sim.t
        err4 = f"The simulation stopped on day {day} because run time limit ({sim['timelimit']} seconds) was exceeded. Please reduce the population size and/or number of days simulated."
        err += err4
    except Exception as E:
        err4 = f'Sim run failed! {str(E)}\n'
        print(err4)
        err += err4

    # Core plotting
    graphs = []
    try:
        to_plot = sc.dcp(cv.default_sim_plots)
        for p,title,keylabels in to_plot.enumitems():
            fig = go.Figure()
            for key in keylabels:
                label = sim.results[key].name
                this_color = sim.results[key].color
                y = sim.results[key][:]
                fig.add_trace(go.Scatter(x=sim.results['t'][:], y=y,mode='lines',name=label,line_color=this_color))

            if sim['interventions']:
                interv_day = sim['interventions'][0].days[0]
                if interv_day > 0 and interv_day < sim['n_days']:
                    fig.add_shape(dict(type="line", xref="x", yref="paper", x0=interv_day, x1=interv_day, y0=0, y1=1, name='Intervention', line=dict(width=0.5, dash='dash')))
                    fig.update_layout(annotations=[dict(x=interv_day, y=1.07, xref="x", yref="paper", text="Intervention start", showarrow=False)])

            fig.update_layout(title={'text':title}, xaxis_title='Day', yaxis_title='Count', autosize=True)

            output = {'json': fig.to_json(), 'id': str(sc.uuid())}
            d = json.loads(output['json'])
            d['config'] = {'responsive': True}
            output['json'] = json.dumps(d)
            graphs.append(output)

        graphs.append(plot_people(sim))

        if show_animation:
            graphs.append(animate_people(sim))

    except Exception as E:
        err5 = f'Plotting failed! {str(E)}\n'
        print(err5)
        err += err5


    # Create and send output files (base64 encoded content)
    files = {}
    summary = {}
    try:
        datestamp = sc.getdate(dateformat='%Y-%b-%d_%H.%M.%S')


        ss = sim.to_excel()
        files['xlsx'] = {
            'filename': f'covasim_results_{datestamp}.xlsx',
            'content': 'data:application/vnd.openxmlformats-officedocument.spreadsheetml.sheet;base64,' + base64.b64encode(ss.blob).decode("utf-8"),
        }

        json_string = sim.to_json(verbose=False)
        files['json'] = {
            'filename': f'covasim_results_{datestamp}.json',
            'content': 'data:application/text;base64,' + base64.b64encode(json_string.encode()).decode("utf-8"),
        }

        # Summary output
        summary = {
            'days': sim.npts-1,
            'cases': round(sim.results['cum_infections'][-1]),
            'deaths': round(sim.results['cum_deaths'][-1]),
        }
    except Exception as E:
        err6 = f'File saving failed! {str(E)}\n'
        print(err6)
        err += err6

    output = {}
    output['err']      = err
    output['sim_pars'] = sim_pars
    output['epi_pars'] = epi_pars
    output['graphs']   = graphs
    output['files']    = files
    output['summary']  = summary

    return output


def get_individual_states(sim, order=True):
    people = sim.people
    if order:
        people = sorted(people, key=lambda x: x.date_exposed if x.date_exposed is not None else np.inf)

    # Order these in order of precedence
    # The last matching quantity will be used
    states = [
        {'name': 'Healthy',
         'quantity': None,
         'color': '#b9d58a',
         'value': 0
         },
        {'name': 'Exposed',
         'quantity': 'date_exposed',
         'color': '#e37c30',
         'value': 2
         },
        {'name': 'Infectious',
         'quantity': 'date_infectious',
         'color': '#c35d86',
         'value': 3
         },
        {'name': 'Recovered',
         'quantity': 'date_recovered',
         'color': '#799956',
         'value': 4
         },
        {'name': 'Dead',
         'quantity': 'date_dead',
         'color': '#000000',
         'value': 5
         },
    ]

    z = np.zeros((len(people), sim.npts))

    for i, p in enumerate(people):
        for state in states:
            if state['quantity'] is None:
                continue
            elif getattr(p, state['quantity']) is not None:
                z[i, int(getattr(p, state['quantity'])):] = state['value']

    return z, states


def plot_people(sim) -> dict:
    z, states = get_individual_states(sim)

    fig = go.Figure()

    for state in states[::-1]:  # Reverse order for plotting
        fig.add_trace(go.Scatter(
            x=sim.tvec, y=(z == state['value']).sum(axis=0),
            stackgroup='one',
            line=dict(width=0.5, color=state['color']),
            fillcolor=state['color'],
            hoverinfo="y+name",
            name=state['name']
        ))

    if sim['interventions']:
        interv_day = sim['interventions'][0].days[0]
        if interv_day > 0 and interv_day < sim['n_days']:
            fig.add_shape(dict(type="line", xref="x", yref="paper", x0=interv_day, x1=interv_day, y0=0, y1=1, name='Intervention', line=dict(width=0.5, dash='dash')))
            fig.update_layout(annotations=[dict(x=interv_day, y=1.07, xref="x", yref="paper", text="Intervention start", showarrow=False)])

    fig.update_layout(yaxis_range=(0, sim.n))
    fig.update_layout(title={'text': 'Numbers of people by health state'}, xaxis_title='Day', yaxis_title='People', autosize=True)

    output = {'json': fig.to_json(), 'id': str(sc.uuid())}
    d = json.loads(output['json'])
    d['config'] = {'responsive': True}
    output['json'] = json.dumps(d)

    return output


def animate_people(sim) -> dict:
    z, states = get_individual_states(sim, order=False)

    min_color = min(states, key=lambda x: x['value'])['value']
    max_color = max(states, key=lambda x: x['value'])['value']
    colorscale = [[x['value'] / max_color, x['color']] for x in states]

    aspect = 3
    y_size = int(np.ceil((z.shape[0] / aspect) ** 0.5))
    x_size = int(np.ceil(aspect * y_size))

    z = np.pad(z, ((0, x_size * y_size - z.shape[0]), (0, 0)), mode='constant', constant_values=np.nan)

    days = sim.tvec

    fig_dict = {
        "data": [],
        "layout": {},
        "frames": []
    }

    fig_dict["layout"]["updatemenus"] = [
        {
            "buttons": [
                {
                    "args": [None, {"frame": {"duration": 200, "redraw": True},
                                    "fromcurrent": True}],
                    "label": "Play",
                    "method": "animate"
                },
                {
                    "args": [[None], {"frame": {"duration": 0, "redraw": True},
                                      "mode": "immediate",
                                      "transition": {"duration": 0}}],
                    "label": "Pause",
                    "method": "animate"
                }
            ],
            "direction": "left",
            "pad": {"r": 10, "t": 87},
            "showactive": False,
            "type": "buttons",
            "x": 0.1,
            "xanchor": "right",
            "y": 0,
            "yanchor": "top"
        }
    ]

    sliders_dict = {
        "active": 0,
        "yanchor": "top",
        "xanchor": "left",
        "currentvalue": {
            "font": {"size": 20},
            "prefix": "Day: ",
            "visible": True,
            "xanchor": "right"
        },
        "transition": {"duration": 200},
        "pad": {"b": 10, "t": 50},
        "len": 0.9,
        "x": 0.1,
        "y": 0,
        "steps": []
    }

    # make data
    fig_dict["data"] = [go.Heatmap(z=np.reshape(z[:, 0], (y_size, x_size)),
                                   zmin=min_color,
                                   zmax=max_color,
                                   colorscale=colorscale,
                                   showscale=False,
                                   )]

    for state in states:
        fig_dict["data"].append(go.Scatter(x=[None], y=[None], mode='markers',
                                           marker=dict(size=10, color=state['color']),
                                           showlegend=True, name=state['name']))

    # make frames
    for i, day in enumerate(days):
        frame = {"data": [go.Heatmap(z=np.reshape(z[:, i], (y_size, x_size)))],
                 "name": i}
        fig_dict["frames"].append(frame)
        slider_step = {"args": [
            [i],
            {"frame": {"duration": 5, "redraw": True},
             "mode": "immediate", }
        ],
            "label": i,
            "method": "animate"}
        sliders_dict["steps"].append(slider_step)

    fig_dict["layout"]["sliders"] = [sliders_dict]

    fig = go.Figure(fig_dict)

    fig.update_layout(
    autosize=True,
        xaxis=dict(
            automargin=True,
            range=[-0.5, x_size + 0.5],
            constrain="domain",
            showgrid=False,
            showline=False,
            showticklabels=False,
        ),
        yaxis=dict(
            automargin=True,
            range=[-0.5, y_size + 0.5],
            constrain="domain",
            scaleanchor="x",
            scaleratio=1,
            showgrid=False,
            showline=False,
            showticklabels=False,
        ),
    )

    fig.update_layout(
        plot_bgcolor='#fff'
    )

    fig.update_layout(title={'text': 'Epidemic over time'})

    output = {'json': fig.to_json(), 'id': str(sc.uuid())}
    d = json.loads(output['json'])
    d['config'] = {'responsive': True}
    output['json'] = json.dumps(d)

    return output

#%% Run the server using Flask
if __name__ == "__main__":

    os.chdir(sc.thisdir(__file__))

    if len(sys.argv) > 1:
        app.config['SERVER_PORT'] = int(sys.argv[1])
    else:
        app.config['SERVER_PORT'] = 8188
    if len(sys.argv) > 2:
        autoreload = int(sys.argv[2])
    else:
        autoreload = 1

    app.run(autoreload=autoreload)<|MERGE_RESOLUTION|>--- conflicted
+++ resolved
@@ -13,6 +13,7 @@
 import base64 # Download/upload-specific import
 import json
 import tempfile
+
 # Check requirements, and if met, import scirisweb
 cv.requirements.check_scirisweb(die=True)
 import scirisweb as sw
@@ -174,11 +175,7 @@
     return {'json': fig.to_json(), 'id': 'test'}
 
 @app.register_RPC()
-<<<<<<< HEAD
-def run_sim(sim_pars=None, epi_pars=None, intervention_pars=None, datafile=None, show_animation=False, verbose=True):
-=======
-def run_sim(sim_pars=None, epi_pars=None, intervention_pars=None, show_animation=False, n_days=90, verbose=True):
->>>>>>> cb07a69a
+def run_sim(sim_pars=None, epi_pars=None, intervention_pars=None, datafile=None, show_animation=False, n_days=90, verbose=True):
     ''' Create, run, and plot everything '''
 
     err = ''
