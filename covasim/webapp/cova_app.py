'''
Sciris app to run the web interface.
'''

# Key imports
import covasim as cv
import os
import sys
import numpy as np
import plotly.graph_objects as go
import plotly.figure_factory as ff
import sciris as sc
import base64 # Download/upload-specific import
import json
import tempfile

# Check requirements, and if met, import scirisweb
cv.requirements.check_scirisweb(die=True)
import scirisweb as sw

# Create the app
app = sw.ScirisApp(__name__, name="Covasim")
app.sessions = dict() # For storing user data
flask_app = app.flask_app

#%% Define the API

# Set defaults
max_pop  = 10e3 # Maximum population size
max_days = 180  # Maximum number of days
max_time = 10   # Maximum of seconds for a run

@app.register_RPC()
def get_defaults(region=None, merge=False):
    ''' Get parameter defaults '''

    if region is None:
        region = 'Example'

    regions = {
        'pop_scale': {
            'Example': 1,
            # 'Seattle': 25,
            # 'Wuhan': 200,
        },
        'pop_size': {
            'Example': 2000,
            # 'Seattle': 10000,
            # 'Wuhan': 1,
        },
        # 'n_days': {
        #     'Example': 60,
        #     # 'Seattle': 45,
        #     # 'Wuhan': 90,
        # },
        'pop_infected': {
            'Example': 100,
            # 'Seattle': 4,
            # 'Wuhan': 10,
        },
        # 'web_int_day': {
        #     'Example': 25,
        #     # 'Seattle': 0,
        #     # 'Wuhan': 1,
        # },
        # 'web_int_eff': {
        #     'Example': 0.8,
        #     # 'Seattle': 0.0,
        #     # 'Wuhan': 0.9,
        # },
    }

    sim_pars = {}
    sim_pars['pop_scale']    = dict(best=1,    min=1, max=1e6,      name='Population scale factor',    tip='Multiplier for results (to approximate large populations)')
    sim_pars['pop_size']     = dict(best=5000, min=1, max=max_pop,  name='Population size',            tip='Number of agents simulated in the model')
    sim_pars['pop_infected'] = dict(best=10,   min=1, max=max_pop,  name='Initial infections',         tip='Number of initial seed infections in the model')
    sim_pars['rand_seed']    = dict(best=0,    min=0, max=100,      name='Random seed',                tip='Random number seed (set to 0 for different results each time)')

    epi_pars = {}
    epi_pars['beta']          = dict(best=0.015, min=0.0, max=0.2, name='Beta (infectiousness)',         tip ='Probability of infection per contact per day')
    epi_pars['contacts']      = dict(best=20,    min=0.0, max=50,  name='Number of contacts',            tip ='Average number of people each person is in contact with each day')
    epi_pars['web_exp2inf']   = dict(best=4.0,   min=1.0, max=30,  name='Time to infectiousness (days)', tip ='Average number of days between exposure and being infectious')
    epi_pars['web_inf2sym']   = dict(best=1.0,   min=1.0, max=30,  name='Asymptomatic period (days)',    tip ='Average number of days between exposure and developing symptoms')
    epi_pars['web_dur']       = dict(best=10.0,  min=1.0, max=30,  name='Infection duration (days)',     tip ='Average number of days between infection and recovery (viral shedding period)')
    epi_pars['web_timetodie'] = dict(best=22.0,  min=1.0, max=60,  name='Time until death (days)',       tip ='Average number of days between infection and death')
    epi_pars['web_cfr']       = dict(best=0.02,  min=0.0, max=1.0, name='Case fatality rate',            tip ='Proportion of people who become infected who die')


    for parkey,valuedict in regions.items():
        sim_pars[parkey]['best'] = valuedict[region]
    if merge:
        output = {**sim_pars, **epi_pars}
    else:
        output = {'sim_pars': sim_pars, 'epi_pars': epi_pars}

    return output

def map_social_distance(scenario, web_pars):
    '''map social distance to intervention'''
    interventions = []
    for timeline in scenario:
        start = timeline['start']
        end = timeline['end']
        level = timeline['level'] # aggressive, moderate, mild

    web_pars['interventions'] = None

def map_school_closures(scenario, web_pars):
    '''map social distance to intervention'''
    interventions = []
    for timeline in scenario:
        start = timeline['start']
        end = timeline['end']

    web_pars['interventions'] = None

def map_symptomatic_testing(scenario, web_pars):
    '''map social distance to intervention'''
    interventions = []
    for timeline in scenario:
        start = timeline['start']
        end = timeline['end']
        level = timeline['level'] # 60, 90

    web_pars['interventions'] = None

def map_contact_tracing(scenario, web_pars):
    '''map social distance to intervention'''
    interventions = []
    for timeline in scenario:
        start = timeline['start']
        end = timeline['end']

    web_pars['interventions'] = None

@app.register_RPC()
def get_version():
    ''' Get the version '''
    output = f'Version {cv.__version__} ({cv.__versiondate__})'
    return output


@app.register_RPC(call_type='upload')
def upload_pars(fname):
    parameters = sc.loadjson(fname)
    if not isinstance(parameters, dict):
        raise TypeError(f'Uploaded file was a {type(parameters)} object rather than a dict')
    if  'sim_pars' not in parameters or 'epi_pars' not in parameters:
        raise KeyError(f'Parameters file must have keys "sim_pars" and "epi_pars", not {parameters.keys()}')
    return parameters

@app.register_RPC(call_type='upload')
def upload_file(file):
    stem, ext = os.path.splitext(file)
    data = sc.loadtext(file)
    fd, path = tempfile.mkstemp(suffix=ext, prefix="input_", dir=tempfile.mkdtemp())
    with open(path, mode='w', encoding="utf-8", newline="\n") as fd:
        fd.write(data)
        fd.flush()
        fd.close()
    return path

@app.register_RPC()
def get_gnatt(intervention_pars=None, intervention_config=None):
    df = []
    for key,scenario in intervention_pars.items():
        for timeline in scenario:
            task = intervention_config[key]['formTitle']
            level = task + ' ' + str(timeline.get('level', ''))
            df.append(dict(Task=task, Start=timeline['start'], Finish=timeline['end'], Level= level))

    fig = ff.create_gantt(df, height=400, index_col='Level', title='Intervention timeline',
                        show_colorbar=True, group_tasks=True, showgrid_x=True, showgrid_y=True)
    fig.update_xaxes(type='linear')
    return {'json': fig.to_json(), 'id': 'test'}

@app.register_RPC()
def run_sim(sim_pars=None, epi_pars=None, intervention_pars=None, datafile=None, show_animation=False, n_days=90, verbose=True):
    ''' Create, run, and plot everything '''

    err = ''

    try:
        # Fix up things that JavaScript mangles
        orig_pars = cv.make_pars(set_prognoses=True, prog_by_age=False, use_layers=False)

        defaults = get_defaults(merge=True)
        web_pars = {}
        web_pars['verbose'] = verbose # Control verbosity here

        for key,entry in {**sim_pars, **epi_pars}.items():
            print(key, entry)

            best   = defaults[key]['best']
            minval = defaults[key]['min']
            maxval = defaults[key]['max']

            try:
                web_pars[key] = np.clip(float(entry['best']), minval, maxval)
            except Exception:
                user_key = entry['name']
                user_val = entry['best']
                err1 = f'Could not convert parameter "{user_key}", value "{user_val}"; using default value instead\n'
                print(err1)
                err += err1
                web_pars[key] = best
            if key in sim_pars: sim_pars[key]['best'] = web_pars[key]
            else:               epi_pars[key]['best'] = web_pars[key]

        # Convert durations
        web_pars['dur'] = sc.dcp(orig_pars['dur']) # This is complicated, so just copy it
        web_pars['dur']['exp2inf']['par1']  = web_pars.pop('web_exp2inf')
        web_pars['dur']['inf2sym']['par1']  = web_pars.pop('web_inf2sym')
        web_pars['dur']['crit2die']['par1'] = web_pars.pop('web_timetodie')
        web_dur = web_pars.pop('web_dur')
        for key in ['asym2rec', 'mild2rec', 'sev2rec', 'crit2rec']:
            web_pars['dur'][key]['par1'] = web_dur

        # Add n_days
        web_pars['n_days'] = n_days

        # Add the intervention
        web_pars['interventions'] = []

        switcher = {
            'social_distance': map_social_distance,
            'school_closures': map_school_closures,
            'symptomatic_testing': map_symptomatic_testing,
            'contact_tracing': map_contact_tracing
        }
        if intervention_pars is not None:
            for key,scenario in intervention_pars.items():
                func = switcher.get(key)
                func(scenario, web_pars)


        # Handle CFR -- ignore symptoms and set to 1
        web_pars['prognoses'] = sc.dcp(orig_pars['prognoses'])
        web_pars['rel_symp_prob']   = 1e4 # Arbitrarily large
        web_pars['rel_severe_prob'] = 1e4
        web_pars['rel_crit_prob']   = 1e4
        web_pars['prognoses']['death_probs'][0] = web_pars.pop('web_cfr')
        if web_pars['rand_seed'] == 0:
            web_pars['rand_seed'] = None
        web_pars['timelimit'] = max_time  # Set the time limit
        web_pars['pop_size'] = int(web_pars['pop_size'])  # Set data type
        web_pars['contacts'] = int(web_pars['contacts'])  # Set data type

    except Exception as E:
        err2 = f'Parameter conversion failed! {str(E)}\n'
        print(err2)
        err += err2

    # Create the sim and update the parameters
    try:
<<<<<<< HEAD
        sim = cv.Sim(web_pars)
        sim.load_data(datafile='example_web_data.csv')
=======
        sim = cv.Sim(pars=web_pars,datafile=datafile)
>>>>>>> 8174c666
    except Exception as E:
        err3 = f'Sim creation failed! {str(E)}\n'
        print(err3)
        err += err3

    if verbose:
        print('Input parameters:')
        print(web_pars)

    # Core algorithm
    try:
        sim.run(do_plot=False)
    except TimeoutError:
        day = sim.t
        err4 = f"The simulation stopped on day {day} because run time limit ({sim['timelimit']} seconds) was exceeded. Please reduce the population size and/or number of days simulated."
        err += err4
    except Exception as E:
        err4 = f'Sim run failed! {str(E)}\n'
        print(err4)
        err += err4

    # Core plotting
    graphs = []
    try:
        to_plot = sc.dcp(cv.default_sim_plots)
        for p,title,keylabels in to_plot.enumitems():
            fig = go.Figure()
            for key in keylabels:
                label = sim.results[key].name
                this_color = sim.results[key].color
                y = sim.results[key][:]
                fig.add_trace(go.Scatter(x=sim.results['t'][:], y=y, mode='lines', name=label, line_color=this_color))
                if key in sim.data:
                    data_t = (sim.data.index-sim['start_day'])/np.timedelta64(1,'D')
                    print(sim.data.index, sim['start_day'], np.timedelta64(1,'D'), data_t)
                    ydata = sim.data[key]
                    fig.add_trace(go.Scatter(x=data_t, y=ydata, mode='markers', name=label + ' (data)', line_color=this_color))

            if sim['interventions']:
                interv_day = sim['interventions'][0].days[0]
                if interv_day > 0 and interv_day < sim['n_days']:
                    fig.add_shape(dict(type="line", xref="x", yref="paper", x0=interv_day, x1=interv_day, y0=0, y1=1, name='Intervention', line=dict(width=0.5, dash='dash')))
                    fig.update_layout(annotations=[dict(x=interv_day, y=1.07, xref="x", yref="paper", text="Intervention start", showarrow=False)])

            fig.update_layout(title={'text':title}, xaxis_title='Day', yaxis_title='Count', autosize=True)

            output = {'json': fig.to_json(), 'id': str(sc.uuid())}
            d = json.loads(output['json'])
            d['config'] = {'responsive': True}
            output['json'] = json.dumps(d)
            graphs.append(output)

        graphs.append(plot_people(sim))

        if show_animation:
            graphs.append(animate_people(sim))

    except Exception as E:
        err5 = f'Plotting failed! {str(E)}\n'
        print(err5)
        err += err5


    # Create and send output files (base64 encoded content)
    files = {}
    summary = {}
    try:
        datestamp = sc.getdate(dateformat='%Y-%b-%d_%H.%M.%S')


        ss = sim.to_excel()
        files['xlsx'] = {
            'filename': f'covasim_results_{datestamp}.xlsx',
            'content': 'data:application/vnd.openxmlformats-officedocument.spreadsheetml.sheet;base64,' + base64.b64encode(ss.blob).decode("utf-8"),
        }

        json_string = sim.to_json(verbose=False)
        files['json'] = {
            'filename': f'covasim_results_{datestamp}.json',
            'content': 'data:application/text;base64,' + base64.b64encode(json_string.encode()).decode("utf-8"),
        }

        # Summary output
        summary = {
            'days': sim.npts-1,
            'cases': round(sim.results['cum_infections'][-1]),
            'deaths': round(sim.results['cum_deaths'][-1]),
        }
    except Exception as E:
        err6 = f'File saving failed! {str(E)}\n'
        print(err6)
        err += err6

    output = {}
    output['err']      = err
    output['sim_pars'] = sim_pars
    output['epi_pars'] = epi_pars
    output['graphs']   = graphs
    output['files']    = files
    output['summary']  = summary

    return output


def get_individual_states(sim, order=True):
    people = sim.people
    if order:
        people = sorted(people, key=lambda x: x.date_exposed if x.date_exposed is not None else np.inf)

    # Order these in order of precedence
    # The last matching quantity will be used
    states = [
        {'name': 'Healthy',
         'quantity': None,
         'color': '#b9d58a',
         'value': 0
         },
        {'name': 'Exposed',
         'quantity': 'date_exposed',
         'color': '#e37c30',
         'value': 2
         },
        {'name': 'Infectious',
         'quantity': 'date_infectious',
         'color': '#c35d86',
         'value': 3
         },
        {'name': 'Recovered',
         'quantity': 'date_recovered',
         'color': '#799956',
         'value': 4
         },
        {'name': 'Dead',
         'quantity': 'date_dead',
         'color': '#000000',
         'value': 5
         },
    ]

    z = np.zeros((len(people), sim.npts))

    for i, p in enumerate(people):
        for state in states:
            if state['quantity'] is None:
                continue
            elif getattr(p, state['quantity']) is not None:
                z[i, int(getattr(p, state['quantity'])):] = state['value']

    return z, states


def plot_people(sim) -> dict:
    z, states = get_individual_states(sim)

    fig = go.Figure()

    for state in states[::-1]:  # Reverse order for plotting
        fig.add_trace(go.Scatter(
            x=sim.tvec, y=(z == state['value']).sum(axis=0),
            stackgroup='one',
            line=dict(width=0.5, color=state['color']),
            fillcolor=state['color'],
            hoverinfo="y+name",
            name=state['name']
        ))

    if sim['interventions']:
        interv_day = sim['interventions'][0].days[0]
        if interv_day > 0 and interv_day < sim['n_days']:
            fig.add_shape(dict(type="line", xref="x", yref="paper", x0=interv_day, x1=interv_day, y0=0, y1=1, name='Intervention', line=dict(width=0.5, dash='dash')))
            fig.update_layout(annotations=[dict(x=interv_day, y=1.07, xref="x", yref="paper", text="Intervention start", showarrow=False)])

    fig.update_layout(yaxis_range=(0, sim.n))
    fig.update_layout(title={'text': 'Numbers of people by health state'}, xaxis_title='Day', yaxis_title='People', autosize=True)

    output = {'json': fig.to_json(), 'id': str(sc.uuid())}
    d = json.loads(output['json'])
    d['config'] = {'responsive': True}
    output['json'] = json.dumps(d)

    return output


def animate_people(sim) -> dict:
    z, states = get_individual_states(sim, order=False)

    min_color = min(states, key=lambda x: x['value'])['value']
    max_color = max(states, key=lambda x: x['value'])['value']
    colorscale = [[x['value'] / max_color, x['color']] for x in states]

    aspect = 3
    y_size = int(np.ceil((z.shape[0] / aspect) ** 0.5))
    x_size = int(np.ceil(aspect * y_size))

    z = np.pad(z, ((0, x_size * y_size - z.shape[0]), (0, 0)), mode='constant', constant_values=np.nan)

    days = sim.tvec

    fig_dict = {
        "data": [],
        "layout": {},
        "frames": []
    }

    fig_dict["layout"]["updatemenus"] = [
        {
            "buttons": [
                {
                    "args": [None, {"frame": {"duration": 200, "redraw": True},
                                    "fromcurrent": True}],
                    "label": "Play",
                    "method": "animate"
                },
                {
                    "args": [[None], {"frame": {"duration": 0, "redraw": True},
                                      "mode": "immediate",
                                      "transition": {"duration": 0}}],
                    "label": "Pause",
                    "method": "animate"
                }
            ],
            "direction": "left",
            "pad": {"r": 10, "t": 87},
            "showactive": False,
            "type": "buttons",
            "x": 0.1,
            "xanchor": "right",
            "y": 0,
            "yanchor": "top"
        }
    ]

    sliders_dict = {
        "active": 0,
        "yanchor": "top",
        "xanchor": "left",
        "currentvalue": {
            "font": {"size": 20},
            "prefix": "Day: ",
            "visible": True,
            "xanchor": "right"
        },
        "transition": {"duration": 200},
        "pad": {"b": 10, "t": 50},
        "len": 0.9,
        "x": 0.1,
        "y": 0,
        "steps": []
    }

    # make data
    fig_dict["data"] = [go.Heatmap(z=np.reshape(z[:, 0], (y_size, x_size)),
                                   zmin=min_color,
                                   zmax=max_color,
                                   colorscale=colorscale,
                                   showscale=False,
                                   )]

    for state in states:
        fig_dict["data"].append(go.Scatter(x=[None], y=[None], mode='markers',
                                           marker=dict(size=10, color=state['color']),
                                           showlegend=True, name=state['name']))

    # make frames
    for i, day in enumerate(days):
        frame = {"data": [go.Heatmap(z=np.reshape(z[:, i], (y_size, x_size)))],
                 "name": i}
        fig_dict["frames"].append(frame)
        slider_step = {"args": [
            [i],
            {"frame": {"duration": 5, "redraw": True},
             "mode": "immediate", }
        ],
            "label": i,
            "method": "animate"}
        sliders_dict["steps"].append(slider_step)

    fig_dict["layout"]["sliders"] = [sliders_dict]

    fig = go.Figure(fig_dict)

    fig.update_layout(
    autosize=True,
        xaxis=dict(
            automargin=True,
            range=[-0.5, x_size + 0.5],
            constrain="domain",
            showgrid=False,
            showline=False,
            showticklabels=False,
        ),
        yaxis=dict(
            automargin=True,
            range=[-0.5, y_size + 0.5],
            constrain="domain",
            scaleanchor="x",
            scaleratio=1,
            showgrid=False,
            showline=False,
            showticklabels=False,
        ),
    )

    fig.update_layout(
        plot_bgcolor='#fff'
    )

    fig.update_layout(title={'text': 'Epidemic over time'})

    output = {'json': fig.to_json(), 'id': str(sc.uuid())}
    d = json.loads(output['json'])
    d['config'] = {'responsive': True}
    output['json'] = json.dumps(d)

    return output

#%% Run the server using Flask
if __name__ == "__main__":

    os.chdir(sc.thisdir(__file__))

    if len(sys.argv) > 1:
        app.config['SERVER_PORT'] = int(sys.argv[1])
    else:
        app.config['SERVER_PORT'] = 8188
    if len(sys.argv) > 2:
        autoreload = int(sys.argv[2])
    else:
        autoreload = 1

    app.run(autoreload=autoreload)<|MERGE_RESOLUTION|>--- conflicted
+++ resolved
@@ -253,12 +253,7 @@
 
     # Create the sim and update the parameters
     try:
-<<<<<<< HEAD
-        sim = cv.Sim(web_pars)
-        sim.load_data(datafile='example_web_data.csv')
-=======
         sim = cv.Sim(pars=web_pars,datafile=datafile)
->>>>>>> 8174c666
     except Exception as E:
         err3 = f'Sim creation failed! {str(E)}\n'
         print(err3)
@@ -291,7 +286,7 @@
                 this_color = sim.results[key].color
                 y = sim.results[key][:]
                 fig.add_trace(go.Scatter(x=sim.results['t'][:], y=y, mode='lines', name=label, line_color=this_color))
-                if key in sim.data:
+                if sim.data is not None and key in sim.data:
                     data_t = (sim.data.index-sim['start_day'])/np.timedelta64(1,'D')
                     print(sim.data.index, sim['start_day'], np.timedelta64(1,'D'), data_t)
                     ydata = sim.data[key]
