<!DOCTYPE html>
<html lang="en">


<!-- HEADER -->
<head>
  <!-- Bootstrap boilerplate -->
  <meta charset="utf-8"/>
  <meta name="viewport" content="width=device-width, initial-scale=1, shrink-to-fit=no"/>
  <meta http-equiv="content-type" content="text/html; charset=UTF-8"/>
  <link type="text/css" rel="stylesheet" href="https://unpkg.com/bootstrap@4.4.1/dist/css/bootstrap.min.css"/>
  <link type="text/css" rel="stylesheet" href="https://unpkg.com/bootstrap-vue@2.11.0/dist/bootstrap-vue.min.css"/>
  <link type="text/css" rel="stylesheet" href="assets/themify-icons.css"/>
  <script src="https://polyfill.io/v3/polyfill.min.js?version=3.52.1&features=es2015%2CIntersectionObserver"></script>
  <script src="https://unpkg.com/vue@2.6.11/dist/vue.min.js"></script>
  <script src="https://unpkg.com/bootstrap-vue@2.11.0/dist/bootstrap-vue.min.js"></script>
  <link href="https://fonts.googleapis.com/css?family=Quicksand:wght@400;700&display=swap" rel="stylesheet">
  <!-- Avenir is not available -->

  <!-- Customization -->
  <title>Covasim</title>
  <link rel="icon" href="data:;base64,iVBORw0KGgo="> <!-- Remove favicon.ico 404 -->
  <script src="https://unpkg.com/sciris-js@0.2.18/dist/sciris-js.js"></script>
  <script src="https://cdn.plot.ly/plotly-1.53.0.min.js"></script>
  <script src="https://cdn.jsdelivr.net/npm/file-saver@2.0.2/dist/FileSaver.min.js"></script>

  <!-- Define styles -->
  <link rel="stylesheet" href="cova_app.css" type="text/css">
</head>


<!-- BODY -->
<body>

<section id="app" class="container-fluid" @mousemove="resize_apply" @mouseup="resize_end">
  <header class="row no-gutter">
    <b-navbar type="dark" variant="dark">
      <b-navbar-brand href="#">{{ app.title }}</b-navbar-brand>
      <b-navbar-nav class="nav-head">
        <b-nav-item :href="app.docs_url" target="_blank"><span class="nav-text">Documentation</span></b-nav-item>
        <b-nav-item v-b-modal.about><span class="nav-text">About</span></b-nav-item>
      </b-navbar-nav>
      <b-navbar-nav class="ml-auto">
        <b-nav-item :href="app.github_url" target="_blank"><span class="nav-text">{{app.version}}</span></b-nav-item>
      </b-navbar-nav>
    </b-navbar>

    <!-- About modal -->
    <b-modal id="about" ok-only ok-variant="secondary" ok-title="Close">
      <template v-slot:modal-title>About {{ app.title }}</template>
      <p>{{ app.title }} is an agent-based model that simulates the transmission of COVID-19 (novel coronavirus, SARS-CoV-2) in a population. Each individual in the model may pass through the following stages of COVID-19 infection: susceptible, exposed, infectious, and recovered (SEIR). The epidemiological parameter values are taken from literature.</p>
      <p>Viral transmission occurs on a fixed contact network with undirected edges. Each day, infectious individuals expose susceptible individuals to possible infection. By default, the daily probability of infection, number of contacts, and mean duration of infectiousness roughly equates to R0 = 2.5 and a doubling time of 6-7 days. For more information, please visit the <a href="https://github.com/InstituteforDiseaseModeling/covasim" target="_blank">GitHub</a> repository.</p>
      <p><b>Note:</b> Models are only as good as the values of the parameters put into them. This is a rapidly changing situation, and we will update content as relevant information is received.</p>
      <p><b>Acknowledgements:</b> Covasim is currently under active development by IDM's COVID-19 Response Team. Model development is led by Daniel Klein, Cliff Kerr, Robyn Stuart, Romesh Abeysuriya, and Dina Mistry. UI design is led by Lauren George, William Chen, and Scott Ayers, inspired by a prototype from Brian Lovin. For the full list of contributors, please see our <a href="https://github.com/InstituteforDiseaseModeling/covasim/graphs/contributors" target="_blank">Contributors</a> page</a>.</p>
    </b-modal>


  </header>

  <div class="content">

    <b-sidebar id="parameters" :visible="panel_open" no-header class="sidebar" :width="panel_width+'vw'" shadow>
      <div class="px-3">
        <header class="d-flex justify-content-between">
          <h4 class="my-2">Simulation configuration</h4>
          <button class="close" id="hidepanel" @click="close_panel" aria-label="Left">
            <span aria-hidden="true">&#129092;</span>
          </button>
          <b-tooltip target="hidepanel">
            Hide configuration panel
          </b-tooltip>
        </header>
      </div>

      <div class="card mb-3">
        <div class="card-header">
          <button class="btn btn-block parheading" v-b-toggle.general>General options</button>
        </div>
        <b-collapse visible id="general">
          <div class="card-body">
            <div class="row">

              <!-- Presets -->
              <div class="form-row mb-3">
                <label for="examples" class="col-12">Choose simulation presets</label>
                <div class="col">
                  <select :disabled="running" id="examples" v-model="reset_choice" @change="resetPars()" class="form-control" aria-label="Example Presets">
                    <option v-for="(item, index) in reset_options" :value="item">
                      {{ item }}
                    </option>
                  </select>
                  <b-tooltip target="examples">
                    Example parameter configurations
                  </b-tooltip>
                </div>
                <div class="col-auto">
                  <button id="reset_btn" :disabled="running" class="btn btn-primary blueish" type="button" @click="resetPars">
                    Reset
                  </button>
                  <b-tooltip target="reset_btn">
                    Reset parameters to default values
                  </b-tooltip>
                </div>
                <div class="col-auto">
                  <button id="download-parameters-button" :disabled="running" class="btn btn-primary blueish" type="button" @click="downloadPars">
                    <span class="ti-download"/>
                    <span class="sr-only"> Download parameters </span>
                  </button>
                  <b-tooltip target="download-parameters-button">
                    Download parameters
                  </b-tooltip>
                </div>
                <div class="col-auto">
                  <button id="upload-parameters-button" :disabled="running" class="btn btn-primary blueish" type="button" @click="uploadPars">
                    <span class="ti-upload"/>
                    <span class="sr-only"> Upload parameters </span>
                  </button>
                  <b-tooltip target="upload-parameters-button">
                    Upload parameters
                  </b-tooltip>
                </div>
              </div>
            </div>

            <div class="row">
              <div class="form-group">
                <label for="n_days">Simulation duration (in days):</label>
                <input id="n_days" type="number" :min="sim_length.min" :max="sim_length.max" :disabled="running" class="form-control" v-model.number="sim_length.best">
                <span aria-live="assertive" v-if="paramError.sim_length" class="text-danger form-error">{{paramError.sim_length}}</span>

<<<<<<< HEAD
          <b-tooltip target="n_days">
            {{sim_length.tip}}
          </b-tooltip>
        </div>
        <div class="form-group">
          <label for="country">Demographic:</label>
          <select :disabled="running" id="country" v-model="country" class="form-control">
            <option v-for="item in country_options" :value="item">
              {{ item }}
            </option>
          </select>

          <b-tooltip target="country">
            This will use the latest age distribution data for the selected country
          </b-tooltip>
        </div>
        <div class="form-row mb-3">
          <label for="datafile" class="col-12">Upload Data</label>
          <div class="col">
            <b-form-file id="datafile" name="datafile" accept=".csv, .xlsx" placeholder="Use IDM's data" v-model="datafile.local_path" @change="upload_datafile" :disabled="running"></b-form-file>
          </div>
          <div class="col-auto">
            <button id="reset-datafile" :disabled="running" class="btn btn-primary blueish" type="button" @click="reset_datafile">
              Clear
            </button>
            <b-tooltip target="reset-datafile">
              Remove the input data file from the campaign.
            </b-tooltip>
=======
                <b-tooltip target="n_days">
                  {{sim_length.tip}}
                </b-tooltip>
              </div>
            </div>

            <div class="row">
              <div class="form-row mb-3">
                <label for="datafile" class="col-12">Upload data</label>
                <div class="col">
                  <b-form-file id="datafile" name="datafile" accept=".csv, .xlsx" placeholder="<none>" v-model="datafile.local_path" @change="upload_datafile" :disabled="running"></b-form-file>
                </div>
                <div class="col-auto">
                  <button id="reset-datafile" :disabled="running" class="btn btn-primary blueish" type="button" @click="reset_datafile">
                    Clear
                  </button>
                  <b-tooltip target="reset-datafile">
                    Remove the input data file from the simulation
                  </b-tooltip>
                </div>

              </div>
            </div>
>>>>>>> 4c254e7e
          </div>
        </b-collapse>
      </div>

      <div class="card mb-3">
        <div class="card-header">
          <button class="btn btn-block parheading" v-b-toggle.intervention>Interventions</button>
        </div>
        <b-collapse visible id="intervention">
          <plotly-chart v-if="intervention_figs && intervention_figs.id" :graph="intervention_figs" :key="intervention_figs.id" ></plotly-chart>
          <b-card no-body class="border-0 rounded-0">
            <b-tabs fill card>
              <template v-for="(intervention, name, index) in interventionTableConfig">
                <b-tab :class="[index === 0? 'active' : '']" :id="'intervention-'+name">
                  <template v-slot:title>
                    {{ intervention.formTitle }}
                  </template>
                  <fieldset>
                    <form @submit.prevent="(e) => addIntervention(name, e)">
                      <div class="form-group">
                        <div class="input-group mb-3">
                          <template v-for="field in intervention.fields">
                            <input :max="sim_length.max" :min="sim_length.min" :placeholder="field.label" :name="field.key" :aria-label="field.label" class="form-control" v-if="field.type !== 'select'" :type="field.type">
                            <select class="form-control" :name="field.key" v-else>
                              <option v-for="option in field.options" :value="option.value">{{option.label}}</option>
                            </select>
                          </template>
                          <div class="input-group-append">
                            <button class="btn btn-outline-secondary" type="submit">Add intervention</button>
                          </div>
                        </div>
                      </div>
                    </form>
                    <span aria-live="assertive" v-if="scenarioError[name]" class="text-danger form-error">{{scenarioError[name]}}</span>
                    <div v-if="int_pars && int_pars[name] && int_pars[name].length > 0">
                      <table class="table">
                        <thead>
                        <tr>
                          <th scope="col" v-for="field in intervention.fields">{{field.label}}</th>
                          <th scope="col"></th>
                        </tr>
                        </thead>
                        <tbody>
                        <tr v-for="(par, index) in int_pars[name]">
                          <th v-for="field in intervention.fields" scope="row">{{par[field.key]}}</th>
                          <td>
                            <button @click="deleteIntervention(name, index)" class="btn btn-outline-secondary" type="button">Delete</button>
                          </td>
                        </tr>
                        </tbody>
                      </table>
                    </div>
                  </fieldset>
                </b-tab>
              </template>
            </b-tabs>
          </b-card>
        </b-collapse>
      </div>

      <div class="card mb-3">
        <div class="card-header">
          <button class="btn btn-block parheading" v-b-toggle.advanced>Model parameters</button>
        </div>
        <b-collapse visible id="advanced">
          <div class="card-body">
            <div class="row">

              <fieldset class="col-md-6">
                <legend>Population parameters</legend>
                <div v-for="(par, key) in sim_pars" class="form-group">
                  <div :id="key+'-wpr'" v-if="key !== 'n_days'">
                    <label :for="key">{{par.name}}:</label>
                    <input :id="key" :disabled="running" class="form-control" v-model="par.best">
                    <span aria-live="assertive" v-if="paramError[key]" class="text-danger form-error">{{paramError[key]}}</span>
                  </div>
                  <b-tooltip :target="key+'-wpr'" v-if="key !== 'n_days'">
                    {{par.tip}}
                  </b-tooltip>
                </div>
              </fieldset>
              <fieldset class="col-md-6">
                <legend>Epidemiological parameters</legend>
                <div v-for="(par, key) in epi_pars" class="form-group">
                  <div :id="key+'-wpr'">
                    <label :for="key">{{par.name}}:</label>
                    <input :id="key" :disabled="running" class="form-control" v-model="par.best">
                    <span aria-live="assertive" v-if="paramError[key]" class="text-danger form-error">{{paramError[key]}}</span>
                  </div>
                  <b-tooltip :target="key+'-wpr'">
                    {{par.tip}}
                  </b-tooltip>
                </div>
              </fieldset>

            </div>
          </div>
        </b-collapse>
      </div>


      <!-- Resize handle -->
      <div id="resize-handle" @mousedown="resize_start"></div>

      <!-- Sidebar Footer: Run buttons -->
      <template v-slot:footer>
        <div v-if="errs.length > 0" class="errorbox" role="tablist">
          <p>During the simulation, the following warning(s) were encountered:</p>
          <b-card v-for="(err, index) in errs" :value="err">
            <b-card-text>{{err.message}}</b-card-text>
            <pre v-if="is_debug">{{ err.exception }}</pre>
          </b-card>
        </div>
        <b-form inline class="justify-content-end py-2 px-3">
          <b-form-checkbox class="mr-3" v-model="show_animation">Animate</b-form-checkbox>
          <b-button v-if="running" variant="success" size="lg" class="btn-run green" type="button" disabled>
            <span class="spinner-border spinner-border-sm" role="status" aria-hidden="true"></span>
            Running...
          </b-button>
          <b-button v-else id="run_btn" :disabled="isRunDisabled" variant="success" size="lg" class="btn-run green" type="button" @click="runSim">
            Run
          </b-button>
        </b-form>
      </template>
    </b-sidebar>

    <!-- Show the actual graph -->
    <div id="graphs" class="graphs">
      <div class="form-inline">
        <button class="btn btn-primary blueish" @click="open_panel">
          Open configuration
        </button>
      </div>
    </div>

    <fieldset>
      <template v-if="result.graphs.length === 0">
        <p><i>Click "Run" to display graphs</i></p>
      </template>
      <template v-else>

        <div class="d-flex flex-wrap">
          <div class="w-50" v-for="x in result.graphs">
            <plotly-chart :graph="x" :key="x.id"/>
          </div>

          <!-- <b>After {{ result.summary.days }} days: {{ result.summary.cases }} cases, {{ result.summary.deaths }} deaths</b> -->

          <div class="text-center">
            <button id="download_xlsx" class="btn btn-primary blueish" type="button" @click="downloadExcel">
              <span class="sr-only">Download</span> XLSX <span class="ti-download"/>
            </button>
            <button id="download_json" class="btn btn-primary blueish" type="button" @click="downloadJson">
              <span class="sr-only">Download</span> JSON <span class="ti-download"/>
            </button>
            <b-tooltip target="download_xlsx">
              Download results as an XLSX file
            </b-tooltip>
            <b-tooltip target="download_json">
              Download results as a JSON file
            </b-tooltip>
          </div>

        </div>

      </template>

    </fieldset>
  </div>

  <footer class="row no-gutter">
    <b-navbar type="dark" variant="dark">
      <a :href="app.org_url" target="_blank">
        <img src="assets/idm-logo.png" height="30px"/>
        <span class="nav-text" style="padding-left: 20px">
          &copy; {{ app.copyright_year }} Institute for Disease Modeling
        </span>
      </a>
      <b-navbar-nav class="ml-auto">
        <b-nav-item :href="app.github_url" target="_blank">
          <svg viewBox="0 0 16 16" version="1.1" width="20" aria-hidden="true" style="vertical-align: text-bottom">
            <path fill-rule="evenodd" fill="currentColor"
                  d="M8 0C3.58 0 0 3.58 0 8c0 3.54 2.29 6.53 5.47 7.59.4.07.55-.17.55-.38 0-.19-.01-.82-.01-1.49-2.01.37-2.53-.49-2.69-.94-.09-.23-.48-.94-.82-1.13-.28-.15-.68-.52-.01-.53.63-.01 1.08.58 1.23.82.72 1.21 1.87.87 2.33.66.07-.52.28-.87.51-1.07-1.78-.2-3.64-.89-3.64-3.95 0-.87.31-1.59.82-2.15-.08-.2-.36-1.02.08-2.12 0 0 .67-.21 2.2.82.64-.18 1.32-.27 2-.27.68 0 1.36.09 2 .27 1.53-1.04 2.2-.82 2.2-.82.44 1.1.16 1.92.08 2.12.51.56.82 1.27.82 2.15 0 3.07-1.87 3.75-3.65 3.95.29.25.54.73.54 1.48 0 1.07-.01 1.93-.01 2.2 0 .21.15.46.55.38A8.013 8.013 0 0016 8c0-4.42-3.58-8-8-8z"></path>
          </svg>
          <span class="sr-only">View this project on GitHub</span>
        </b-nav-item>
        <b-nav-item v-b-modal.licenses><span class="nav-text">License</span></b-nav-item>
        <b-nav-item :href="app.org_url + '/terms'" target="_blank"><span class="nav-text">Terms</span></b-nav-item>
        <b-nav-item :href="app.org_url + '/privacy'" target="_blank"><span class="nav-text">Privacy</span></b-nav-item>
      </b-navbar-nav>
    </b-navbar>
  </footer>
  <b-modal id="licenses" ok-only ok-variant="secondary" ok-title="Close" title="Licenses" scrollable hide-footer size="lg" dialog-class="w-fit">
    <b-tabs>
      <b-tab title="Our License" active>
        <b-card-body>
          <pre><code>{{ app.license }}</code></pre>
        </b-card-body>
      </b-tab>
      <b-tab title="Library Licenses">
        <b-card-body>
          <pre><code>{{ app.notice }}</code></pre>
        </b-card-body>
      </b-tab>
    </b-tabs>
  </b-modal>
</section>
</body>


<!-- SCRIPTS -->
<script src="cova_app.js" type="text/javascript"></script>
</html><|MERGE_RESOLUTION|>--- conflicted
+++ resolved
@@ -128,36 +128,6 @@
                 <input id="n_days" type="number" :min="sim_length.min" :max="sim_length.max" :disabled="running" class="form-control" v-model.number="sim_length.best">
                 <span aria-live="assertive" v-if="paramError.sim_length" class="text-danger form-error">{{paramError.sim_length}}</span>
 
-<<<<<<< HEAD
-          <b-tooltip target="n_days">
-            {{sim_length.tip}}
-          </b-tooltip>
-        </div>
-        <div class="form-group">
-          <label for="country">Demographic:</label>
-          <select :disabled="running" id="country" v-model="country" class="form-control">
-            <option v-for="item in country_options" :value="item">
-              {{ item }}
-            </option>
-          </select>
-
-          <b-tooltip target="country">
-            This will use the latest age distribution data for the selected country
-          </b-tooltip>
-        </div>
-        <div class="form-row mb-3">
-          <label for="datafile" class="col-12">Upload Data</label>
-          <div class="col">
-            <b-form-file id="datafile" name="datafile" accept=".csv, .xlsx" placeholder="Use IDM's data" v-model="datafile.local_path" @change="upload_datafile" :disabled="running"></b-form-file>
-          </div>
-          <div class="col-auto">
-            <button id="reset-datafile" :disabled="running" class="btn btn-primary blueish" type="button" @click="reset_datafile">
-              Clear
-            </button>
-            <b-tooltip target="reset-datafile">
-              Remove the input data file from the campaign.
-            </b-tooltip>
-=======
                 <b-tooltip target="n_days">
                   {{sim_length.tip}}
                 </b-tooltip>
@@ -181,7 +151,6 @@
 
               </div>
             </div>
->>>>>>> 4c254e7e
           </div>
         </b-collapse>
       </div>
