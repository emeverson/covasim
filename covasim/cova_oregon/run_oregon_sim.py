--- conflicted
+++ resolved
@@ -12,13 +12,8 @@
 import covasim.cova_oregon as cova
 sc.toc()
 
-<<<<<<< HEAD
-do_plot = 0
-do_save = 1
-=======
 do_plot = 1
 do_save = 0
->>>>>>> 79a53921
 verbose = 1
 just_calib = 1 # Just show the calibration period
 seed = 1 # 1092843
